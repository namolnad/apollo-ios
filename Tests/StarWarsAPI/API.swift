//  This file was automatically generated and should not be edited.

import Apollo
import Foundation

/// The episodes in the Star Wars trilogy
public enum Episode: RawRepresentable, Equatable, Hashable, CaseIterable, Apollo.JSONDecodable, Apollo.JSONEncodable {
  public typealias RawValue = String
  /// Star Wars Episode IV: A New Hope, released in 1977.
  case newhope
  /// Star Wars Episode V: The Empire Strikes Back, released in 1980.
  case empire
  /// Star Wars Episode VI: Return of the Jedi, released in 1983.
  case jedi
  /// Auto generated constant for unknown enum values
  case __unknown(RawValue)

  public init?(rawValue: RawValue) {
    switch rawValue {
      case "NEWHOPE": self = .newhope
      case "EMPIRE": self = .empire
      case "JEDI": self = .jedi
      default: self = .__unknown(rawValue)
    }
  }

  public var rawValue: RawValue {
    switch self {
      case .newhope: return "NEWHOPE"
      case .empire: return "EMPIRE"
      case .jedi: return "JEDI"
      case .__unknown(let value): return value
    }
  }

  public static func == (lhs: Episode, rhs: Episode) -> Bool {
    switch (lhs, rhs) {
      case (.newhope, .newhope): return true
      case (.empire, .empire): return true
      case (.jedi, .jedi): return true
      case (.__unknown(let lhsValue), .__unknown(let rhsValue)): return lhsValue == rhsValue
      default: return false
    }
  }

  public static var allCases: [Episode] {
    return [
      .newhope,
      .empire,
      .jedi,
    ]
  }
}

/// The input object sent when someone is creating a new review
public struct ReviewInput: GraphQLMapConvertible {
  public var graphQLMap: GraphQLMap

  public init(stars: Int, commentary: Swift.Optional<String?> = nil, favoriteColor: Swift.Optional<ColorInput?> = nil) {
    graphQLMap = ["stars": stars, "commentary": commentary, "favorite_color": favoriteColor]
  }

  /// 0-5 stars
  public var stars: Int {
    get {
      return graphQLMap["stars"] as! Int
    }
    set {
      graphQLMap.updateValue(newValue, forKey: "stars")
    }
  }

  /// Comment about the movie, optional
  public var commentary: Swift.Optional<String?> {
    get {
      return graphQLMap["commentary"] as? Swift.Optional<String?> ?? Swift.Optional<String?>.none
    }
    set {
      graphQLMap.updateValue(newValue, forKey: "commentary")
    }
  }

  /// Favorite color, optional
  public var favoriteColor: Swift.Optional<ColorInput?> {
    get {
      return graphQLMap["favorite_color"] as? Swift.Optional<ColorInput?> ?? Swift.Optional<ColorInput?>.none
    }
    set {
      graphQLMap.updateValue(newValue, forKey: "favorite_color")
    }
  }
}

/// The input object sent when passing in a color
public struct ColorInput: GraphQLMapConvertible {
  public var graphQLMap: GraphQLMap

  public init(red: Int, green: Int, blue: Int) {
    graphQLMap = ["red": red, "green": green, "blue": blue]
  }

  public var red: Int {
    get {
      return graphQLMap["red"] as! Int
    }
    set {
      graphQLMap.updateValue(newValue, forKey: "red")
    }
  }

  public var green: Int {
    get {
      return graphQLMap["green"] as! Int
    }
    set {
      graphQLMap.updateValue(newValue, forKey: "green")
    }
  }

  public var blue: Int {
    get {
      return graphQLMap["blue"] as! Int
    }
    set {
      graphQLMap.updateValue(newValue, forKey: "blue")
    }
  }
}

public final class CreateReviewForEpisodeMutation: GraphQLMutation {
<<<<<<< HEAD
  /// The raw GraphQL definition of this operation
=======
  /// The raw GraphQL definition of this operation.
>>>>>>> e0cde7c6
  public let operationDefinition =
    """
    mutation CreateReviewForEpisode($episode: Episode!, $review: ReviewInput!) {
      createReview(episode: $episode, review: $review) {
        __typename
        stars
        commentary
      }
    }
    """

  public let operationName = "CreateReviewForEpisode"

  public let operationIdentifier: String? = "9bbf5b4074d0635fb19d17c621b7b04ebfb1920d468a94266819e149841e7d5d"

  public var episode: Episode
  public var review: ReviewInput

  public init(episode: Episode, review: ReviewInput) {
    self.episode = episode
    self.review = review
  }

  public var variables: GraphQLMap? {
    return ["episode": episode, "review": review]
  }

  public struct Data: GraphQLSelectionSet {
    public static let possibleTypes = ["Mutation"]

    public static let selections: [GraphQLSelection] = [
      GraphQLField("createReview", arguments: ["episode": GraphQLVariable("episode"), "review": GraphQLVariable("review")], type: .object(CreateReview.selections)),
    ]

    public private(set) var resultMap: ResultMap

    public init(unsafeResultMap: ResultMap) {
      self.resultMap = unsafeResultMap
    }

    public init(createReview: CreateReview? = nil) {
      self.init(unsafeResultMap: ["__typename": "Mutation", "createReview": createReview.flatMap { (value: CreateReview) -> ResultMap in value.resultMap }])
    }

    public var createReview: CreateReview? {
      get {
        return (resultMap["createReview"] as? ResultMap).flatMap { CreateReview(unsafeResultMap: $0) }
      }
      set {
        resultMap.updateValue(newValue?.resultMap, forKey: "createReview")
      }
    }

    public struct CreateReview: GraphQLSelectionSet {
      public static let possibleTypes = ["Review"]

      public static let selections: [GraphQLSelection] = [
        GraphQLField("__typename", type: .nonNull(.scalar(String.self))),
        GraphQLField("stars", type: .nonNull(.scalar(Int.self))),
        GraphQLField("commentary", type: .scalar(String.self)),
      ]

      public private(set) var resultMap: ResultMap

      public init(unsafeResultMap: ResultMap) {
        self.resultMap = unsafeResultMap
      }

      public init(stars: Int, commentary: String? = nil) {
        self.init(unsafeResultMap: ["__typename": "Review", "stars": stars, "commentary": commentary])
      }

      public var __typename: String {
        get {
          return resultMap["__typename"]! as! String
        }
        set {
          resultMap.updateValue(newValue, forKey: "__typename")
        }
      }

      /// The number of stars this review gave, 1-5
      public var stars: Int {
        get {
          return resultMap["stars"]! as! Int
        }
        set {
          resultMap.updateValue(newValue, forKey: "stars")
        }
      }

      /// Comment about the movie
      public var commentary: String? {
        get {
          return resultMap["commentary"] as? String
        }
        set {
          resultMap.updateValue(newValue, forKey: "commentary")
        }
      }
    }
  }
}

public final class CreateAwesomeReviewMutation: GraphQLMutation {
<<<<<<< HEAD
  /// The raw GraphQL definition of this operation
=======
  /// The raw GraphQL definition of this operation.
>>>>>>> e0cde7c6
  public let operationDefinition =
    """
    mutation CreateAwesomeReview {
      createReview(episode: JEDI, review: {stars: 10, commentary: "This is awesome!"}) {
        __typename
        stars
        commentary
      }
    }
    """

  public let operationName = "CreateAwesomeReview"

  public let operationIdentifier: String? = "4a1250de93ebcb5cad5870acf15001112bf27bb963e8709555b5ff67a1405374"

  public init() {
  }

  public struct Data: GraphQLSelectionSet {
    public static let possibleTypes = ["Mutation"]

    public static let selections: [GraphQLSelection] = [
      GraphQLField("createReview", arguments: ["episode": "JEDI", "review": ["stars": 10, "commentary": "This is awesome!"]], type: .object(CreateReview.selections)),
    ]

    public private(set) var resultMap: ResultMap

    public init(unsafeResultMap: ResultMap) {
      self.resultMap = unsafeResultMap
    }

    public init(createReview: CreateReview? = nil) {
      self.init(unsafeResultMap: ["__typename": "Mutation", "createReview": createReview.flatMap { (value: CreateReview) -> ResultMap in value.resultMap }])
    }

    public var createReview: CreateReview? {
      get {
        return (resultMap["createReview"] as? ResultMap).flatMap { CreateReview(unsafeResultMap: $0) }
      }
      set {
        resultMap.updateValue(newValue?.resultMap, forKey: "createReview")
      }
    }

    public struct CreateReview: GraphQLSelectionSet {
      public static let possibleTypes = ["Review"]

      public static let selections: [GraphQLSelection] = [
        GraphQLField("__typename", type: .nonNull(.scalar(String.self))),
        GraphQLField("stars", type: .nonNull(.scalar(Int.self))),
        GraphQLField("commentary", type: .scalar(String.self)),
      ]

      public private(set) var resultMap: ResultMap

      public init(unsafeResultMap: ResultMap) {
        self.resultMap = unsafeResultMap
      }

      public init(stars: Int, commentary: String? = nil) {
        self.init(unsafeResultMap: ["__typename": "Review", "stars": stars, "commentary": commentary])
      }

      public var __typename: String {
        get {
          return resultMap["__typename"]! as! String
        }
        set {
          resultMap.updateValue(newValue, forKey: "__typename")
        }
      }

      /// The number of stars this review gave, 1-5
      public var stars: Int {
        get {
          return resultMap["stars"]! as! Int
        }
        set {
          resultMap.updateValue(newValue, forKey: "stars")
        }
      }

      /// Comment about the movie
      public var commentary: String? {
        get {
          return resultMap["commentary"] as? String
        }
        set {
          resultMap.updateValue(newValue, forKey: "commentary")
        }
      }
    }
  }
}

public final class HeroAndFriendsNamesQuery: GraphQLQuery {
<<<<<<< HEAD
  /// The raw GraphQL definition of this operation
=======
  /// The raw GraphQL definition of this operation.
>>>>>>> e0cde7c6
  public let operationDefinition =
    """
    query HeroAndFriendsNames($episode: Episode) {
      hero(episode: $episode) {
        __typename
        name
        friends {
          __typename
          name
        }
      }
    }
    """

  public let operationName = "HeroAndFriendsNames"

  public let operationIdentifier: String? = "fe3f21394eb861aa515c4d582e645469045793c9cbbeca4b5d4ce4d7dd617556"

  public var episode: Episode?

  public init(episode: Episode? = nil) {
    self.episode = episode
  }

  public var variables: GraphQLMap? {
    return ["episode": episode]
  }

  public struct Data: GraphQLSelectionSet {
    public static let possibleTypes = ["Query"]

    public static let selections: [GraphQLSelection] = [
      GraphQLField("hero", arguments: ["episode": GraphQLVariable("episode")], type: .object(Hero.selections)),
    ]

    public private(set) var resultMap: ResultMap

    public init(unsafeResultMap: ResultMap) {
      self.resultMap = unsafeResultMap
    }

    public init(hero: Hero? = nil) {
      self.init(unsafeResultMap: ["__typename": "Query", "hero": hero.flatMap { (value: Hero) -> ResultMap in value.resultMap }])
    }

    public var hero: Hero? {
      get {
        return (resultMap["hero"] as? ResultMap).flatMap { Hero(unsafeResultMap: $0) }
      }
      set {
        resultMap.updateValue(newValue?.resultMap, forKey: "hero")
      }
    }

    public struct Hero: GraphQLSelectionSet {
      public static let possibleTypes = ["Human", "Droid"]

      public static let selections: [GraphQLSelection] = [
        GraphQLField("__typename", type: .nonNull(.scalar(String.self))),
        GraphQLField("name", type: .nonNull(.scalar(String.self))),
        GraphQLField("friends", type: .list(.object(Friend.selections))),
      ]

      public private(set) var resultMap: ResultMap

      public init(unsafeResultMap: ResultMap) {
        self.resultMap = unsafeResultMap
      }

      public static func makeHuman(name: String, friends: [Friend?]? = nil) -> Hero {
        return Hero(unsafeResultMap: ["__typename": "Human", "name": name, "friends": friends.flatMap { (value: [Friend?]) -> [ResultMap?] in value.map { (value: Friend?) -> ResultMap? in value.flatMap { (value: Friend) -> ResultMap in value.resultMap } } }])
      }

      public static func makeDroid(name: String, friends: [Friend?]? = nil) -> Hero {
        return Hero(unsafeResultMap: ["__typename": "Droid", "name": name, "friends": friends.flatMap { (value: [Friend?]) -> [ResultMap?] in value.map { (value: Friend?) -> ResultMap? in value.flatMap { (value: Friend) -> ResultMap in value.resultMap } } }])
      }

      public var __typename: String {
        get {
          return resultMap["__typename"]! as! String
        }
        set {
          resultMap.updateValue(newValue, forKey: "__typename")
        }
      }

      /// The name of the character
      public var name: String {
        get {
          return resultMap["name"]! as! String
        }
        set {
          resultMap.updateValue(newValue, forKey: "name")
        }
      }

      /// The friends of the character, or an empty list if they have none
      public var friends: [Friend?]? {
        get {
          return (resultMap["friends"] as? [ResultMap?]).flatMap { (value: [ResultMap?]) -> [Friend?] in value.map { (value: ResultMap?) -> Friend? in value.flatMap { (value: ResultMap) -> Friend in Friend(unsafeResultMap: value) } } }
        }
        set {
          resultMap.updateValue(newValue.flatMap { (value: [Friend?]) -> [ResultMap?] in value.map { (value: Friend?) -> ResultMap? in value.flatMap { (value: Friend) -> ResultMap in value.resultMap } } }, forKey: "friends")
        }
      }

      public struct Friend: GraphQLSelectionSet {
        public static let possibleTypes = ["Human", "Droid"]

        public static let selections: [GraphQLSelection] = [
          GraphQLField("__typename", type: .nonNull(.scalar(String.self))),
          GraphQLField("name", type: .nonNull(.scalar(String.self))),
        ]

        public private(set) var resultMap: ResultMap

        public init(unsafeResultMap: ResultMap) {
          self.resultMap = unsafeResultMap
        }

        public static func makeHuman(name: String) -> Friend {
          return Friend(unsafeResultMap: ["__typename": "Human", "name": name])
        }

        public static func makeDroid(name: String) -> Friend {
          return Friend(unsafeResultMap: ["__typename": "Droid", "name": name])
        }

        public var __typename: String {
          get {
            return resultMap["__typename"]! as! String
          }
          set {
            resultMap.updateValue(newValue, forKey: "__typename")
          }
        }

        /// The name of the character
        public var name: String {
          get {
            return resultMap["name"]! as! String
          }
          set {
            resultMap.updateValue(newValue, forKey: "name")
          }
        }
      }
    }
  }
}

public final class HeroAndFriendsNamesWithIDsQuery: GraphQLQuery {
<<<<<<< HEAD
  /// The raw GraphQL definition of this operation
=======
  /// The raw GraphQL definition of this operation.
>>>>>>> e0cde7c6
  public let operationDefinition =
    """
    query HeroAndFriendsNamesWithIDs($episode: Episode) {
      hero(episode: $episode) {
        __typename
        id
        name
        friends {
          __typename
          id
          name
        }
      }
    }
    """

  public let operationName = "HeroAndFriendsNamesWithIDs"

  public let operationIdentifier: String? = "8e4ca76c63660898cfd5a3845e3709027750b5f0151c7f9be65759b869c5486d"

  public var episode: Episode?

  public init(episode: Episode? = nil) {
    self.episode = episode
  }

  public var variables: GraphQLMap? {
    return ["episode": episode]
  }

  public struct Data: GraphQLSelectionSet {
    public static let possibleTypes = ["Query"]

    public static let selections: [GraphQLSelection] = [
      GraphQLField("hero", arguments: ["episode": GraphQLVariable("episode")], type: .object(Hero.selections)),
    ]

    public private(set) var resultMap: ResultMap

    public init(unsafeResultMap: ResultMap) {
      self.resultMap = unsafeResultMap
    }

    public init(hero: Hero? = nil) {
      self.init(unsafeResultMap: ["__typename": "Query", "hero": hero.flatMap { (value: Hero) -> ResultMap in value.resultMap }])
    }

    public var hero: Hero? {
      get {
        return (resultMap["hero"] as? ResultMap).flatMap { Hero(unsafeResultMap: $0) }
      }
      set {
        resultMap.updateValue(newValue?.resultMap, forKey: "hero")
      }
    }

    public struct Hero: GraphQLSelectionSet {
      public static let possibleTypes = ["Human", "Droid"]

      public static let selections: [GraphQLSelection] = [
        GraphQLField("__typename", type: .nonNull(.scalar(String.self))),
        GraphQLField("id", type: .nonNull(.scalar(GraphQLID.self))),
        GraphQLField("name", type: .nonNull(.scalar(String.self))),
        GraphQLField("friends", type: .list(.object(Friend.selections))),
      ]

      public private(set) var resultMap: ResultMap

      public init(unsafeResultMap: ResultMap) {
        self.resultMap = unsafeResultMap
      }

      public static func makeHuman(id: GraphQLID, name: String, friends: [Friend?]? = nil) -> Hero {
        return Hero(unsafeResultMap: ["__typename": "Human", "id": id, "name": name, "friends": friends.flatMap { (value: [Friend?]) -> [ResultMap?] in value.map { (value: Friend?) -> ResultMap? in value.flatMap { (value: Friend) -> ResultMap in value.resultMap } } }])
      }

      public static func makeDroid(id: GraphQLID, name: String, friends: [Friend?]? = nil) -> Hero {
        return Hero(unsafeResultMap: ["__typename": "Droid", "id": id, "name": name, "friends": friends.flatMap { (value: [Friend?]) -> [ResultMap?] in value.map { (value: Friend?) -> ResultMap? in value.flatMap { (value: Friend) -> ResultMap in value.resultMap } } }])
      }

      public var __typename: String {
        get {
          return resultMap["__typename"]! as! String
        }
        set {
          resultMap.updateValue(newValue, forKey: "__typename")
        }
      }

      /// The ID of the character
      public var id: GraphQLID {
        get {
          return resultMap["id"]! as! GraphQLID
        }
        set {
          resultMap.updateValue(newValue, forKey: "id")
        }
      }

      /// The name of the character
      public var name: String {
        get {
          return resultMap["name"]! as! String
        }
        set {
          resultMap.updateValue(newValue, forKey: "name")
        }
      }

      /// The friends of the character, or an empty list if they have none
      public var friends: [Friend?]? {
        get {
          return (resultMap["friends"] as? [ResultMap?]).flatMap { (value: [ResultMap?]) -> [Friend?] in value.map { (value: ResultMap?) -> Friend? in value.flatMap { (value: ResultMap) -> Friend in Friend(unsafeResultMap: value) } } }
        }
        set {
          resultMap.updateValue(newValue.flatMap { (value: [Friend?]) -> [ResultMap?] in value.map { (value: Friend?) -> ResultMap? in value.flatMap { (value: Friend) -> ResultMap in value.resultMap } } }, forKey: "friends")
        }
      }

      public struct Friend: GraphQLSelectionSet {
        public static let possibleTypes = ["Human", "Droid"]

        public static let selections: [GraphQLSelection] = [
          GraphQLField("__typename", type: .nonNull(.scalar(String.self))),
          GraphQLField("id", type: .nonNull(.scalar(GraphQLID.self))),
          GraphQLField("name", type: .nonNull(.scalar(String.self))),
        ]

        public private(set) var resultMap: ResultMap

        public init(unsafeResultMap: ResultMap) {
          self.resultMap = unsafeResultMap
        }

        public static func makeHuman(id: GraphQLID, name: String) -> Friend {
          return Friend(unsafeResultMap: ["__typename": "Human", "id": id, "name": name])
        }

        public static func makeDroid(id: GraphQLID, name: String) -> Friend {
          return Friend(unsafeResultMap: ["__typename": "Droid", "id": id, "name": name])
        }

        public var __typename: String {
          get {
            return resultMap["__typename"]! as! String
          }
          set {
            resultMap.updateValue(newValue, forKey: "__typename")
          }
        }

        /// The ID of the character
        public var id: GraphQLID {
          get {
            return resultMap["id"]! as! GraphQLID
          }
          set {
            resultMap.updateValue(newValue, forKey: "id")
          }
        }

        /// The name of the character
        public var name: String {
          get {
            return resultMap["name"]! as! String
          }
          set {
            resultMap.updateValue(newValue, forKey: "name")
          }
        }
      }
    }
  }
}

public final class HeroAndFriendsNamesWithIdForParentOnlyQuery: GraphQLQuery {
<<<<<<< HEAD
  /// The raw GraphQL definition of this operation
=======
  /// The raw GraphQL definition of this operation.
>>>>>>> e0cde7c6
  public let operationDefinition =
    """
    query HeroAndFriendsNamesWithIDForParentOnly($episode: Episode) {
      hero(episode: $episode) {
        __typename
        id
        name
        friends {
          __typename
          name
        }
      }
    }
    """

  public let operationName = "HeroAndFriendsNamesWithIDForParentOnly"

  public let operationIdentifier: String? = "f091468a629f3b757c03a1b7710c6ede8b5c8f10df7ba3238f2bbcd71c56f90f"

  public var episode: Episode?

  public init(episode: Episode? = nil) {
    self.episode = episode
  }

  public var variables: GraphQLMap? {
    return ["episode": episode]
  }

  public struct Data: GraphQLSelectionSet {
    public static let possibleTypes = ["Query"]

    public static let selections: [GraphQLSelection] = [
      GraphQLField("hero", arguments: ["episode": GraphQLVariable("episode")], type: .object(Hero.selections)),
    ]

    public private(set) var resultMap: ResultMap

    public init(unsafeResultMap: ResultMap) {
      self.resultMap = unsafeResultMap
    }

    public init(hero: Hero? = nil) {
      self.init(unsafeResultMap: ["__typename": "Query", "hero": hero.flatMap { (value: Hero) -> ResultMap in value.resultMap }])
    }

    public var hero: Hero? {
      get {
        return (resultMap["hero"] as? ResultMap).flatMap { Hero(unsafeResultMap: $0) }
      }
      set {
        resultMap.updateValue(newValue?.resultMap, forKey: "hero")
      }
    }

    public struct Hero: GraphQLSelectionSet {
      public static let possibleTypes = ["Human", "Droid"]

      public static let selections: [GraphQLSelection] = [
        GraphQLField("__typename", type: .nonNull(.scalar(String.self))),
        GraphQLField("id", type: .nonNull(.scalar(GraphQLID.self))),
        GraphQLField("name", type: .nonNull(.scalar(String.self))),
        GraphQLField("friends", type: .list(.object(Friend.selections))),
      ]

      public private(set) var resultMap: ResultMap

      public init(unsafeResultMap: ResultMap) {
        self.resultMap = unsafeResultMap
      }

      public static func makeHuman(id: GraphQLID, name: String, friends: [Friend?]? = nil) -> Hero {
        return Hero(unsafeResultMap: ["__typename": "Human", "id": id, "name": name, "friends": friends.flatMap { (value: [Friend?]) -> [ResultMap?] in value.map { (value: Friend?) -> ResultMap? in value.flatMap { (value: Friend) -> ResultMap in value.resultMap } } }])
      }

      public static func makeDroid(id: GraphQLID, name: String, friends: [Friend?]? = nil) -> Hero {
        return Hero(unsafeResultMap: ["__typename": "Droid", "id": id, "name": name, "friends": friends.flatMap { (value: [Friend?]) -> [ResultMap?] in value.map { (value: Friend?) -> ResultMap? in value.flatMap { (value: Friend) -> ResultMap in value.resultMap } } }])
      }

      public var __typename: String {
        get {
          return resultMap["__typename"]! as! String
        }
        set {
          resultMap.updateValue(newValue, forKey: "__typename")
        }
      }

      /// The ID of the character
      public var id: GraphQLID {
        get {
          return resultMap["id"]! as! GraphQLID
        }
        set {
          resultMap.updateValue(newValue, forKey: "id")
        }
      }

      /// The name of the character
      public var name: String {
        get {
          return resultMap["name"]! as! String
        }
        set {
          resultMap.updateValue(newValue, forKey: "name")
        }
      }

      /// The friends of the character, or an empty list if they have none
      public var friends: [Friend?]? {
        get {
          return (resultMap["friends"] as? [ResultMap?]).flatMap { (value: [ResultMap?]) -> [Friend?] in value.map { (value: ResultMap?) -> Friend? in value.flatMap { (value: ResultMap) -> Friend in Friend(unsafeResultMap: value) } } }
        }
        set {
          resultMap.updateValue(newValue.flatMap { (value: [Friend?]) -> [ResultMap?] in value.map { (value: Friend?) -> ResultMap? in value.flatMap { (value: Friend) -> ResultMap in value.resultMap } } }, forKey: "friends")
        }
      }

      public struct Friend: GraphQLSelectionSet {
        public static let possibleTypes = ["Human", "Droid"]

        public static let selections: [GraphQLSelection] = [
          GraphQLField("__typename", type: .nonNull(.scalar(String.self))),
          GraphQLField("name", type: .nonNull(.scalar(String.self))),
        ]

        public private(set) var resultMap: ResultMap

        public init(unsafeResultMap: ResultMap) {
          self.resultMap = unsafeResultMap
        }

        public static func makeHuman(name: String) -> Friend {
          return Friend(unsafeResultMap: ["__typename": "Human", "name": name])
        }

        public static func makeDroid(name: String) -> Friend {
          return Friend(unsafeResultMap: ["__typename": "Droid", "name": name])
        }

        public var __typename: String {
          get {
            return resultMap["__typename"]! as! String
          }
          set {
            resultMap.updateValue(newValue, forKey: "__typename")
          }
        }

        /// The name of the character
        public var name: String {
          get {
            return resultMap["name"]! as! String
          }
          set {
            resultMap.updateValue(newValue, forKey: "name")
          }
        }
      }
    }
  }
}

public final class HeroAndFriendsNamesWithFragmentQuery: GraphQLQuery {
<<<<<<< HEAD
  /// The raw GraphQL definition of this operation
=======
  /// The raw GraphQL definition of this operation.
>>>>>>> e0cde7c6
  public let operationDefinition =
    """
    query HeroAndFriendsNamesWithFragment($episode: Episode) {
      hero(episode: $episode) {
        __typename
        name
        ...FriendsNames
      }
    }
    """

  public let operationName = "HeroAndFriendsNamesWithFragment"

  public let operationIdentifier: String? = "1d3ad903dad146ff9d7aa09813fc01becd017489bfc1af8ffd178498730a5a26"

  public var queryDocument: String { return operationDefinition.appending(FriendsNames.fragmentDefinition) }

  public var episode: Episode?

  public init(episode: Episode? = nil) {
    self.episode = episode
  }

  public var variables: GraphQLMap? {
    return ["episode": episode]
  }

  public struct Data: GraphQLSelectionSet {
    public static let possibleTypes = ["Query"]

    public static let selections: [GraphQLSelection] = [
      GraphQLField("hero", arguments: ["episode": GraphQLVariable("episode")], type: .object(Hero.selections)),
    ]

    public private(set) var resultMap: ResultMap

    public init(unsafeResultMap: ResultMap) {
      self.resultMap = unsafeResultMap
    }

    public init(hero: Hero? = nil) {
      self.init(unsafeResultMap: ["__typename": "Query", "hero": hero.flatMap { (value: Hero) -> ResultMap in value.resultMap }])
    }

    public var hero: Hero? {
      get {
        return (resultMap["hero"] as? ResultMap).flatMap { Hero(unsafeResultMap: $0) }
      }
      set {
        resultMap.updateValue(newValue?.resultMap, forKey: "hero")
      }
    }

    public struct Hero: GraphQLSelectionSet {
      public static let possibleTypes = ["Human", "Droid"]

      public static let selections: [GraphQLSelection] = [
        GraphQLField("__typename", type: .nonNull(.scalar(String.self))),
        GraphQLField("name", type: .nonNull(.scalar(String.self))),
        GraphQLField("__typename", type: .nonNull(.scalar(String.self))),
        GraphQLField("friends", type: .list(.object(Friend.selections))),
      ]

      public private(set) var resultMap: ResultMap

      public init(unsafeResultMap: ResultMap) {
        self.resultMap = unsafeResultMap
      }

      public static func makeHuman(name: String, friends: [Friend?]? = nil) -> Hero {
        return Hero(unsafeResultMap: ["__typename": "Human", "name": name, "friends": friends.flatMap { (value: [Friend?]) -> [ResultMap?] in value.map { (value: Friend?) -> ResultMap? in value.flatMap { (value: Friend) -> ResultMap in value.resultMap } } }])
      }

      public static func makeDroid(name: String, friends: [Friend?]? = nil) -> Hero {
        return Hero(unsafeResultMap: ["__typename": "Droid", "name": name, "friends": friends.flatMap { (value: [Friend?]) -> [ResultMap?] in value.map { (value: Friend?) -> ResultMap? in value.flatMap { (value: Friend) -> ResultMap in value.resultMap } } }])
      }

      public var __typename: String {
        get {
          return resultMap["__typename"]! as! String
        }
        set {
          resultMap.updateValue(newValue, forKey: "__typename")
        }
      }

      /// The name of the character
      public var name: String {
        get {
          return resultMap["name"]! as! String
        }
        set {
          resultMap.updateValue(newValue, forKey: "name")
        }
      }

      /// The friends of the character, or an empty list if they have none
      public var friends: [Friend?]? {
        get {
          return (resultMap["friends"] as? [ResultMap?]).flatMap { (value: [ResultMap?]) -> [Friend?] in value.map { (value: ResultMap?) -> Friend? in value.flatMap { (value: ResultMap) -> Friend in Friend(unsafeResultMap: value) } } }
        }
        set {
          resultMap.updateValue(newValue.flatMap { (value: [Friend?]) -> [ResultMap?] in value.map { (value: Friend?) -> ResultMap? in value.flatMap { (value: Friend) -> ResultMap in value.resultMap } } }, forKey: "friends")
        }
      }

      public var fragments: Fragments {
        get {
          return Fragments(unsafeResultMap: resultMap)
        }
        set {
          resultMap += newValue.resultMap
        }
      }

      public struct Fragments {
        public private(set) var resultMap: ResultMap

        public init(unsafeResultMap: ResultMap) {
          self.resultMap = unsafeResultMap
        }

        public var friendsNames: FriendsNames {
          get {
            return FriendsNames(unsafeResultMap: resultMap)
          }
          set {
            resultMap += newValue.resultMap
          }
        }
      }

      public struct Friend: GraphQLSelectionSet {
        public static let possibleTypes = ["Human", "Droid"]

        public static let selections: [GraphQLSelection] = [
          GraphQLField("__typename", type: .nonNull(.scalar(String.self))),
          GraphQLField("name", type: .nonNull(.scalar(String.self))),
        ]

        public private(set) var resultMap: ResultMap

        public init(unsafeResultMap: ResultMap) {
          self.resultMap = unsafeResultMap
        }

        public static func makeHuman(name: String) -> Friend {
          return Friend(unsafeResultMap: ["__typename": "Human", "name": name])
        }

        public static func makeDroid(name: String) -> Friend {
          return Friend(unsafeResultMap: ["__typename": "Droid", "name": name])
        }

        public var __typename: String {
          get {
            return resultMap["__typename"]! as! String
          }
          set {
            resultMap.updateValue(newValue, forKey: "__typename")
          }
        }

        /// The name of the character
        public var name: String {
          get {
            return resultMap["name"]! as! String
          }
          set {
            resultMap.updateValue(newValue, forKey: "name")
          }
        }
      }
    }
  }
}

public final class HeroAndFriendsNamesWithFragmentTwiceQuery: GraphQLQuery {
<<<<<<< HEAD
  /// The raw GraphQL definition of this operation
=======
  /// The raw GraphQL definition of this operation.
>>>>>>> e0cde7c6
  public let operationDefinition =
    """
    query HeroAndFriendsNamesWithFragmentTwice($episode: Episode) {
      hero(episode: $episode) {
        __typename
        friends {
          __typename
          ...CharacterName
        }
        ... on Droid {
          friends {
            __typename
            ...CharacterName
          }
        }
      }
    }
    """

  public let operationName = "HeroAndFriendsNamesWithFragmentTwice"

  public let operationIdentifier: String? = "e02ef22e116ad1ca35f0298ed3badb60eeb986203f0088575a5f137768c322fc"

  public var queryDocument: String { return operationDefinition.appending(CharacterName.fragmentDefinition) }

  public var episode: Episode?

  public init(episode: Episode? = nil) {
    self.episode = episode
  }

  public var variables: GraphQLMap? {
    return ["episode": episode]
  }

  public struct Data: GraphQLSelectionSet {
    public static let possibleTypes = ["Query"]

    public static let selections: [GraphQLSelection] = [
      GraphQLField("hero", arguments: ["episode": GraphQLVariable("episode")], type: .object(Hero.selections)),
    ]

    public private(set) var resultMap: ResultMap

    public init(unsafeResultMap: ResultMap) {
      self.resultMap = unsafeResultMap
    }

    public init(hero: Hero? = nil) {
      self.init(unsafeResultMap: ["__typename": "Query", "hero": hero.flatMap { (value: Hero) -> ResultMap in value.resultMap }])
    }

    public var hero: Hero? {
      get {
        return (resultMap["hero"] as? ResultMap).flatMap { Hero(unsafeResultMap: $0) }
      }
      set {
        resultMap.updateValue(newValue?.resultMap, forKey: "hero")
      }
    }

    public struct Hero: GraphQLSelectionSet {
      public static let possibleTypes = ["Human", "Droid"]

      public static let selections: [GraphQLSelection] = [
        GraphQLTypeCase(
          variants: ["Droid": AsDroid.selections],
          default: [
            GraphQLField("__typename", type: .nonNull(.scalar(String.self))),
            GraphQLField("friends", type: .list(.object(Friend.selections))),
          ]
        )
      ]

      public private(set) var resultMap: ResultMap

      public init(unsafeResultMap: ResultMap) {
        self.resultMap = unsafeResultMap
      }

      public static func makeHuman(friends: [Friend?]? = nil) -> Hero {
        return Hero(unsafeResultMap: ["__typename": "Human", "friends": friends.flatMap { (value: [Friend?]) -> [ResultMap?] in value.map { (value: Friend?) -> ResultMap? in value.flatMap { (value: Friend) -> ResultMap in value.resultMap } } }])
      }

      public static func makeDroid(friends: [AsDroid.Friend?]? = nil) -> Hero {
        return Hero(unsafeResultMap: ["__typename": "Droid", "friends": friends.flatMap { (value: [AsDroid.Friend?]) -> [ResultMap?] in value.map { (value: AsDroid.Friend?) -> ResultMap? in value.flatMap { (value: AsDroid.Friend) -> ResultMap in value.resultMap } } }])
      }

      public var __typename: String {
        get {
          return resultMap["__typename"]! as! String
        }
        set {
          resultMap.updateValue(newValue, forKey: "__typename")
        }
      }

      /// The friends of the character, or an empty list if they have none
      public var friends: [Friend?]? {
        get {
          return (resultMap["friends"] as? [ResultMap?]).flatMap { (value: [ResultMap?]) -> [Friend?] in value.map { (value: ResultMap?) -> Friend? in value.flatMap { (value: ResultMap) -> Friend in Friend(unsafeResultMap: value) } } }
        }
        set {
          resultMap.updateValue(newValue.flatMap { (value: [Friend?]) -> [ResultMap?] in value.map { (value: Friend?) -> ResultMap? in value.flatMap { (value: Friend) -> ResultMap in value.resultMap } } }, forKey: "friends")
        }
      }

      public struct Friend: GraphQLSelectionSet {
        public static let possibleTypes = ["Human", "Droid"]

        public static let selections: [GraphQLSelection] = [
          GraphQLField("__typename", type: .nonNull(.scalar(String.self))),
          GraphQLField("__typename", type: .nonNull(.scalar(String.self))),
          GraphQLField("name", type: .nonNull(.scalar(String.self))),
        ]

        public private(set) var resultMap: ResultMap

        public init(unsafeResultMap: ResultMap) {
          self.resultMap = unsafeResultMap
        }

        public static func makeHuman(name: String) -> Friend {
          return Friend(unsafeResultMap: ["__typename": "Human", "name": name])
        }

        public static func makeDroid(name: String) -> Friend {
          return Friend(unsafeResultMap: ["__typename": "Droid", "name": name])
        }

        public var __typename: String {
          get {
            return resultMap["__typename"]! as! String
          }
          set {
            resultMap.updateValue(newValue, forKey: "__typename")
          }
        }

        /// The name of the character
        public var name: String {
          get {
            return resultMap["name"]! as! String
          }
          set {
            resultMap.updateValue(newValue, forKey: "name")
          }
        }

        public var fragments: Fragments {
          get {
            return Fragments(unsafeResultMap: resultMap)
          }
          set {
            resultMap += newValue.resultMap
          }
        }

        public struct Fragments {
          public private(set) var resultMap: ResultMap

          public init(unsafeResultMap: ResultMap) {
            self.resultMap = unsafeResultMap
          }

          public var characterName: CharacterName {
            get {
              return CharacterName(unsafeResultMap: resultMap)
            }
            set {
              resultMap += newValue.resultMap
            }
          }
        }
      }

      public var asDroid: AsDroid? {
        get {
          if !AsDroid.possibleTypes.contains(__typename) { return nil }
          return AsDroid(unsafeResultMap: resultMap)
        }
        set {
          guard let newValue = newValue else { return }
          resultMap = newValue.resultMap
        }
      }

      public struct AsDroid: GraphQLSelectionSet {
        public static let possibleTypes = ["Droid"]

        public static let selections: [GraphQLSelection] = [
          GraphQLField("__typename", type: .nonNull(.scalar(String.self))),
          GraphQLField("friends", type: .list(.object(Friend.selections))),
          GraphQLField("friends", type: .list(.object(Friend.selections))),
        ]

        public private(set) var resultMap: ResultMap

        public init(unsafeResultMap: ResultMap) {
          self.resultMap = unsafeResultMap
        }

        public init(friends: [Friend?]? = nil) {
          self.init(unsafeResultMap: ["__typename": "Droid", "friends": friends.flatMap { (value: [Friend?]) -> [ResultMap?] in value.map { (value: Friend?) -> ResultMap? in value.flatMap { (value: Friend) -> ResultMap in value.resultMap } } }])
        }

        public var __typename: String {
          get {
            return resultMap["__typename"]! as! String
          }
          set {
            resultMap.updateValue(newValue, forKey: "__typename")
          }
        }

        /// This droid's friends, or an empty list if they have none
        public var friends: [Friend?]? {
          get {
            return (resultMap["friends"] as? [ResultMap?]).flatMap { (value: [ResultMap?]) -> [Friend?] in value.map { (value: ResultMap?) -> Friend? in value.flatMap { (value: ResultMap) -> Friend in Friend(unsafeResultMap: value) } } }
          }
          set {
            resultMap.updateValue(newValue.flatMap { (value: [Friend?]) -> [ResultMap?] in value.map { (value: Friend?) -> ResultMap? in value.flatMap { (value: Friend) -> ResultMap in value.resultMap } } }, forKey: "friends")
          }
        }

        public struct Friend: GraphQLSelectionSet {
          public static let possibleTypes = ["Human", "Droid"]

          public static let selections: [GraphQLSelection] = [
            GraphQLField("__typename", type: .nonNull(.scalar(String.self))),
            GraphQLField("__typename", type: .nonNull(.scalar(String.self))),
            GraphQLField("name", type: .nonNull(.scalar(String.self))),
            GraphQLField("__typename", type: .nonNull(.scalar(String.self))),
          ]

          public private(set) var resultMap: ResultMap

          public init(unsafeResultMap: ResultMap) {
            self.resultMap = unsafeResultMap
          }

          public static func makeHuman(name: String) -> Friend {
            return Friend(unsafeResultMap: ["__typename": "Human", "name": name])
          }

          public static func makeDroid(name: String) -> Friend {
            return Friend(unsafeResultMap: ["__typename": "Droid", "name": name])
          }

          public var __typename: String {
            get {
              return resultMap["__typename"]! as! String
            }
            set {
              resultMap.updateValue(newValue, forKey: "__typename")
            }
          }

          /// The name of the character
          public var name: String {
            get {
              return resultMap["name"]! as! String
            }
            set {
              resultMap.updateValue(newValue, forKey: "name")
            }
          }

          public var fragments: Fragments {
            get {
              return Fragments(unsafeResultMap: resultMap)
            }
            set {
              resultMap += newValue.resultMap
            }
          }

          public struct Fragments {
            public private(set) var resultMap: ResultMap

            public init(unsafeResultMap: ResultMap) {
              self.resultMap = unsafeResultMap
            }

            public var characterName: CharacterName {
              get {
                return CharacterName(unsafeResultMap: resultMap)
              }
              set {
                resultMap += newValue.resultMap
              }
            }
          }
        }
      }
    }
  }
}

public final class HeroAppearsInQuery: GraphQLQuery {
<<<<<<< HEAD
  /// The raw GraphQL definition of this operation
=======
  /// The raw GraphQL definition of this operation.
>>>>>>> e0cde7c6
  public let operationDefinition =
    """
    query HeroAppearsIn {
      hero {
        __typename
        appearsIn
      }
    }
    """

  public let operationName = "HeroAppearsIn"

  public let operationIdentifier: String? = "22d772c0fc813281705e8f0a55fc70e71eeff6e98f3f9ef96cf67fb896914522"

  public init() {
  }

  public struct Data: GraphQLSelectionSet {
    public static let possibleTypes = ["Query"]

    public static let selections: [GraphQLSelection] = [
      GraphQLField("hero", type: .object(Hero.selections)),
    ]

    public private(set) var resultMap: ResultMap

    public init(unsafeResultMap: ResultMap) {
      self.resultMap = unsafeResultMap
    }

    public init(hero: Hero? = nil) {
      self.init(unsafeResultMap: ["__typename": "Query", "hero": hero.flatMap { (value: Hero) -> ResultMap in value.resultMap }])
    }

    public var hero: Hero? {
      get {
        return (resultMap["hero"] as? ResultMap).flatMap { Hero(unsafeResultMap: $0) }
      }
      set {
        resultMap.updateValue(newValue?.resultMap, forKey: "hero")
      }
    }

    public struct Hero: GraphQLSelectionSet {
      public static let possibleTypes = ["Human", "Droid"]

      public static let selections: [GraphQLSelection] = [
        GraphQLField("__typename", type: .nonNull(.scalar(String.self))),
        GraphQLField("appearsIn", type: .nonNull(.list(.scalar(Episode.self)))),
      ]

      public private(set) var resultMap: ResultMap

      public init(unsafeResultMap: ResultMap) {
        self.resultMap = unsafeResultMap
      }

      public static func makeHuman(appearsIn: [Episode?]) -> Hero {
        return Hero(unsafeResultMap: ["__typename": "Human", "appearsIn": appearsIn])
      }

      public static func makeDroid(appearsIn: [Episode?]) -> Hero {
        return Hero(unsafeResultMap: ["__typename": "Droid", "appearsIn": appearsIn])
      }

      public var __typename: String {
        get {
          return resultMap["__typename"]! as! String
        }
        set {
          resultMap.updateValue(newValue, forKey: "__typename")
        }
      }

      /// The movies this character appears in
      public var appearsIn: [Episode?] {
        get {
          return resultMap["appearsIn"]! as! [Episode?]
        }
        set {
          resultMap.updateValue(newValue, forKey: "appearsIn")
        }
      }
    }
  }
}

public final class HeroAppearsInWithFragmentQuery: GraphQLQuery {
<<<<<<< HEAD
  /// The raw GraphQL definition of this operation
=======
  /// The raw GraphQL definition of this operation.
>>>>>>> e0cde7c6
  public let operationDefinition =
    """
    query HeroAppearsInWithFragment($episode: Episode) {
      hero(episode: $episode) {
        __typename
        ...CharacterAppearsIn
      }
    }
    """

  public let operationName = "HeroAppearsInWithFragment"

  public let operationIdentifier: String? = "1756158bd7736d58db45a48d74a724fa1b6fdac735376df8afac8318ba5431fb"

  public var queryDocument: String { return operationDefinition.appending(CharacterAppearsIn.fragmentDefinition) }

  public var episode: Episode?

  public init(episode: Episode? = nil) {
    self.episode = episode
  }

  public var variables: GraphQLMap? {
    return ["episode": episode]
  }

  public struct Data: GraphQLSelectionSet {
    public static let possibleTypes = ["Query"]

    public static let selections: [GraphQLSelection] = [
      GraphQLField("hero", arguments: ["episode": GraphQLVariable("episode")], type: .object(Hero.selections)),
    ]

    public private(set) var resultMap: ResultMap

    public init(unsafeResultMap: ResultMap) {
      self.resultMap = unsafeResultMap
    }

    public init(hero: Hero? = nil) {
      self.init(unsafeResultMap: ["__typename": "Query", "hero": hero.flatMap { (value: Hero) -> ResultMap in value.resultMap }])
    }

    public var hero: Hero? {
      get {
        return (resultMap["hero"] as? ResultMap).flatMap { Hero(unsafeResultMap: $0) }
      }
      set {
        resultMap.updateValue(newValue?.resultMap, forKey: "hero")
      }
    }

    public struct Hero: GraphQLSelectionSet {
      public static let possibleTypes = ["Human", "Droid"]

      public static let selections: [GraphQLSelection] = [
        GraphQLField("__typename", type: .nonNull(.scalar(String.self))),
        GraphQLField("__typename", type: .nonNull(.scalar(String.self))),
        GraphQLField("appearsIn", type: .nonNull(.list(.scalar(Episode.self)))),
      ]

      public private(set) var resultMap: ResultMap

      public init(unsafeResultMap: ResultMap) {
        self.resultMap = unsafeResultMap
      }

      public static func makeHuman(appearsIn: [Episode?]) -> Hero {
        return Hero(unsafeResultMap: ["__typename": "Human", "appearsIn": appearsIn])
      }

      public static func makeDroid(appearsIn: [Episode?]) -> Hero {
        return Hero(unsafeResultMap: ["__typename": "Droid", "appearsIn": appearsIn])
      }

      public var __typename: String {
        get {
          return resultMap["__typename"]! as! String
        }
        set {
          resultMap.updateValue(newValue, forKey: "__typename")
        }
      }

      /// The movies this character appears in
      public var appearsIn: [Episode?] {
        get {
          return resultMap["appearsIn"]! as! [Episode?]
        }
        set {
          resultMap.updateValue(newValue, forKey: "appearsIn")
        }
      }

      public var fragments: Fragments {
        get {
          return Fragments(unsafeResultMap: resultMap)
        }
        set {
          resultMap += newValue.resultMap
        }
      }

      public struct Fragments {
        public private(set) var resultMap: ResultMap

        public init(unsafeResultMap: ResultMap) {
          self.resultMap = unsafeResultMap
        }

        public var characterAppearsIn: CharacterAppearsIn {
          get {
            return CharacterAppearsIn(unsafeResultMap: resultMap)
          }
          set {
            resultMap += newValue.resultMap
          }
        }
      }
    }
  }
}

public final class HeroNameConditionalExclusionQuery: GraphQLQuery {
<<<<<<< HEAD
  /// The raw GraphQL definition of this operation
=======
  /// The raw GraphQL definition of this operation.
>>>>>>> e0cde7c6
  public let operationDefinition =
    """
    query HeroNameConditionalExclusion($skipName: Boolean!) {
      hero {
        __typename
        name @skip(if: $skipName)
      }
    }
    """

  public let operationName = "HeroNameConditionalExclusion"

  public let operationIdentifier: String? = "3dd42259adf2d0598e89e0279bee2c128a7913f02b1da6aa43f3b5def6a8a1f8"

  public var skipName: Bool

  public init(skipName: Bool) {
    self.skipName = skipName
  }

  public var variables: GraphQLMap? {
    return ["skipName": skipName]
  }

  public struct Data: GraphQLSelectionSet {
    public static let possibleTypes = ["Query"]

    public static let selections: [GraphQLSelection] = [
      GraphQLField("hero", type: .object(Hero.selections)),
    ]

    public private(set) var resultMap: ResultMap

    public init(unsafeResultMap: ResultMap) {
      self.resultMap = unsafeResultMap
    }

    public init(hero: Hero? = nil) {
      self.init(unsafeResultMap: ["__typename": "Query", "hero": hero.flatMap { (value: Hero) -> ResultMap in value.resultMap }])
    }

    public var hero: Hero? {
      get {
        return (resultMap["hero"] as? ResultMap).flatMap { Hero(unsafeResultMap: $0) }
      }
      set {
        resultMap.updateValue(newValue?.resultMap, forKey: "hero")
      }
    }

    public struct Hero: GraphQLSelectionSet {
      public static let possibleTypes = ["Human", "Droid"]

      public static let selections: [GraphQLSelection] = [
        GraphQLField("__typename", type: .nonNull(.scalar(String.self))),
        GraphQLBooleanCondition(variableName: "skipName", inverted: true, selections: [
          GraphQLField("name", type: .nonNull(.scalar(String.self))),
        ]),
      ]

      public private(set) var resultMap: ResultMap

      public init(unsafeResultMap: ResultMap) {
        self.resultMap = unsafeResultMap
      }

      public static func makeHuman(name: String? = nil) -> Hero {
        return Hero(unsafeResultMap: ["__typename": "Human", "name": name])
      }

      public static func makeDroid(name: String? = nil) -> Hero {
        return Hero(unsafeResultMap: ["__typename": "Droid", "name": name])
      }

      public var __typename: String {
        get {
          return resultMap["__typename"]! as! String
        }
        set {
          resultMap.updateValue(newValue, forKey: "__typename")
        }
      }

      /// The name of the character
      public var name: String? {
        get {
          return resultMap["name"] as? String
        }
        set {
          resultMap.updateValue(newValue, forKey: "name")
        }
      }
    }
  }
}

public final class HeroNameConditionalInclusionQuery: GraphQLQuery {
<<<<<<< HEAD
  /// The raw GraphQL definition of this operation
=======
  /// The raw GraphQL definition of this operation.
>>>>>>> e0cde7c6
  public let operationDefinition =
    """
    query HeroNameConditionalInclusion($includeName: Boolean!) {
      hero {
        __typename
        name @include(if: $includeName)
      }
    }
    """

  public let operationName = "HeroNameConditionalInclusion"

  public let operationIdentifier: String? = "338081aea3acc83d04af0741ecf0da1ec2ee8e6468a88383476b681015905ef8"

  public var includeName: Bool

  public init(includeName: Bool) {
    self.includeName = includeName
  }

  public var variables: GraphQLMap? {
    return ["includeName": includeName]
  }

  public struct Data: GraphQLSelectionSet {
    public static let possibleTypes = ["Query"]

    public static let selections: [GraphQLSelection] = [
      GraphQLField("hero", type: .object(Hero.selections)),
    ]

    public private(set) var resultMap: ResultMap

    public init(unsafeResultMap: ResultMap) {
      self.resultMap = unsafeResultMap
    }

    public init(hero: Hero? = nil) {
      self.init(unsafeResultMap: ["__typename": "Query", "hero": hero.flatMap { (value: Hero) -> ResultMap in value.resultMap }])
    }

    public var hero: Hero? {
      get {
        return (resultMap["hero"] as? ResultMap).flatMap { Hero(unsafeResultMap: $0) }
      }
      set {
        resultMap.updateValue(newValue?.resultMap, forKey: "hero")
      }
    }

    public struct Hero: GraphQLSelectionSet {
      public static let possibleTypes = ["Human", "Droid"]

      public static let selections: [GraphQLSelection] = [
        GraphQLField("__typename", type: .nonNull(.scalar(String.self))),
        GraphQLBooleanCondition(variableName: "includeName", inverted: false, selections: [
          GraphQLField("name", type: .nonNull(.scalar(String.self))),
        ]),
      ]

      public private(set) var resultMap: ResultMap

      public init(unsafeResultMap: ResultMap) {
        self.resultMap = unsafeResultMap
      }

      public static func makeHuman(name: String? = nil) -> Hero {
        return Hero(unsafeResultMap: ["__typename": "Human", "name": name])
      }

      public static func makeDroid(name: String? = nil) -> Hero {
        return Hero(unsafeResultMap: ["__typename": "Droid", "name": name])
      }

      public var __typename: String {
        get {
          return resultMap["__typename"]! as! String
        }
        set {
          resultMap.updateValue(newValue, forKey: "__typename")
        }
      }

      /// The name of the character
      public var name: String? {
        get {
          return resultMap["name"] as? String
        }
        set {
          resultMap.updateValue(newValue, forKey: "name")
        }
      }
    }
  }
}

public final class HeroNameConditionalBothQuery: GraphQLQuery {
<<<<<<< HEAD
  /// The raw GraphQL definition of this operation
=======
  /// The raw GraphQL definition of this operation.
>>>>>>> e0cde7c6
  public let operationDefinition =
    """
    query HeroNameConditionalBoth($skipName: Boolean!, $includeName: Boolean!) {
      hero {
        __typename
        name @skip(if: $skipName) @include(if: $includeName)
      }
    }
    """

  public let operationName = "HeroNameConditionalBoth"

  public let operationIdentifier: String? = "66f4dc124b6374b1912b22a2a208e34a4b1997349402a372b95bcfafc7884064"

  public var skipName: Bool
  public var includeName: Bool

  public init(skipName: Bool, includeName: Bool) {
    self.skipName = skipName
    self.includeName = includeName
  }

  public var variables: GraphQLMap? {
    return ["skipName": skipName, "includeName": includeName]
  }

  public struct Data: GraphQLSelectionSet {
    public static let possibleTypes = ["Query"]

    public static let selections: [GraphQLSelection] = [
      GraphQLField("hero", type: .object(Hero.selections)),
    ]

    public private(set) var resultMap: ResultMap

    public init(unsafeResultMap: ResultMap) {
      self.resultMap = unsafeResultMap
    }

    public init(hero: Hero? = nil) {
      self.init(unsafeResultMap: ["__typename": "Query", "hero": hero.flatMap { (value: Hero) -> ResultMap in value.resultMap }])
    }

    public var hero: Hero? {
      get {
        return (resultMap["hero"] as? ResultMap).flatMap { Hero(unsafeResultMap: $0) }
      }
      set {
        resultMap.updateValue(newValue?.resultMap, forKey: "hero")
      }
    }

    public struct Hero: GraphQLSelectionSet {
      public static let possibleTypes = ["Human", "Droid"]

      public static let selections: [GraphQLSelection] = [
        GraphQLField("__typename", type: .nonNull(.scalar(String.self))),
        GraphQLBooleanCondition(variableName: "includeName", inverted: false, selections: [
          GraphQLBooleanCondition(variableName: "skipName", inverted: true, selections: [
            GraphQLField("name", type: .nonNull(.scalar(String.self))),
          ]),
        ]),
      ]

      public private(set) var resultMap: ResultMap

      public init(unsafeResultMap: ResultMap) {
        self.resultMap = unsafeResultMap
      }

      public static func makeHuman(name: String? = nil) -> Hero {
        return Hero(unsafeResultMap: ["__typename": "Human", "name": name])
      }

      public static func makeDroid(name: String? = nil) -> Hero {
        return Hero(unsafeResultMap: ["__typename": "Droid", "name": name])
      }

      public var __typename: String {
        get {
          return resultMap["__typename"]! as! String
        }
        set {
          resultMap.updateValue(newValue, forKey: "__typename")
        }
      }

      /// The name of the character
      public var name: String? {
        get {
          return resultMap["name"] as? String
        }
        set {
          resultMap.updateValue(newValue, forKey: "name")
        }
      }
    }
  }
}

public final class HeroNameConditionalBothSeparateQuery: GraphQLQuery {
<<<<<<< HEAD
  /// The raw GraphQL definition of this operation
=======
  /// The raw GraphQL definition of this operation.
>>>>>>> e0cde7c6
  public let operationDefinition =
    """
    query HeroNameConditionalBothSeparate($skipName: Boolean!, $includeName: Boolean!) {
      hero {
        __typename
        name @skip(if: $skipName)
        name @include(if: $includeName)
      }
    }
    """

  public let operationName = "HeroNameConditionalBothSeparate"

  public let operationIdentifier: String? = "d0f9e9205cdc09320035662f528a177654d3275b0bf94cf0e259a65fde33e7e5"

  public var skipName: Bool
  public var includeName: Bool

  public init(skipName: Bool, includeName: Bool) {
    self.skipName = skipName
    self.includeName = includeName
  }

  public var variables: GraphQLMap? {
    return ["skipName": skipName, "includeName": includeName]
  }

  public struct Data: GraphQLSelectionSet {
    public static let possibleTypes = ["Query"]

    public static let selections: [GraphQLSelection] = [
      GraphQLField("hero", type: .object(Hero.selections)),
    ]

    public private(set) var resultMap: ResultMap

    public init(unsafeResultMap: ResultMap) {
      self.resultMap = unsafeResultMap
    }

    public init(hero: Hero? = nil) {
      self.init(unsafeResultMap: ["__typename": "Query", "hero": hero.flatMap { (value: Hero) -> ResultMap in value.resultMap }])
    }

    public var hero: Hero? {
      get {
        return (resultMap["hero"] as? ResultMap).flatMap { Hero(unsafeResultMap: $0) }
      }
      set {
        resultMap.updateValue(newValue?.resultMap, forKey: "hero")
      }
    }

    public struct Hero: GraphQLSelectionSet {
      public static let possibleTypes = ["Human", "Droid"]

      public static let selections: [GraphQLSelection] = [
        GraphQLField("__typename", type: .nonNull(.scalar(String.self))),
        GraphQLBooleanCondition(variableName: "skipName", inverted: true, selections: [
          GraphQLField("name", type: .nonNull(.scalar(String.self))),
        ]),
        GraphQLBooleanCondition(variableName: "includeName", inverted: false, selections: [
          GraphQLField("name", type: .nonNull(.scalar(String.self))),
        ]),
      ]

      public private(set) var resultMap: ResultMap

      public init(unsafeResultMap: ResultMap) {
        self.resultMap = unsafeResultMap
      }

      public static func makeHuman(name: String? = nil) -> Hero {
        return Hero(unsafeResultMap: ["__typename": "Human", "name": name])
      }

      public static func makeDroid(name: String? = nil) -> Hero {
        return Hero(unsafeResultMap: ["__typename": "Droid", "name": name])
      }

      public var __typename: String {
        get {
          return resultMap["__typename"]! as! String
        }
        set {
          resultMap.updateValue(newValue, forKey: "__typename")
        }
      }

      /// The name of the character
      public var name: String? {
        get {
          return resultMap["name"] as? String
        }
        set {
          resultMap.updateValue(newValue, forKey: "name")
        }
      }
    }
  }
}

public final class HeroDetailsInlineConditionalInclusionQuery: GraphQLQuery {
<<<<<<< HEAD
  /// The raw GraphQL definition of this operation
=======
  /// The raw GraphQL definition of this operation.
>>>>>>> e0cde7c6
  public let operationDefinition =
    """
    query HeroDetailsInlineConditionalInclusion($includeDetails: Boolean!) {
      hero {
        __typename
        ... @include(if: $includeDetails) {
          name
          appearsIn
        }
      }
    }
    """

  public let operationName = "HeroDetailsInlineConditionalInclusion"

  public let operationIdentifier: String? = "fcd9d7acb4e7c97e3ae5ad3cbf4e83556626149de589f0c2fce2f8ede31b0d90"

  public var includeDetails: Bool

  public init(includeDetails: Bool) {
    self.includeDetails = includeDetails
  }

  public var variables: GraphQLMap? {
    return ["includeDetails": includeDetails]
  }

  public struct Data: GraphQLSelectionSet {
    public static let possibleTypes = ["Query"]

    public static let selections: [GraphQLSelection] = [
      GraphQLField("hero", type: .object(Hero.selections)),
    ]

    public private(set) var resultMap: ResultMap

    public init(unsafeResultMap: ResultMap) {
      self.resultMap = unsafeResultMap
    }

    public init(hero: Hero? = nil) {
      self.init(unsafeResultMap: ["__typename": "Query", "hero": hero.flatMap { (value: Hero) -> ResultMap in value.resultMap }])
    }

    public var hero: Hero? {
      get {
        return (resultMap["hero"] as? ResultMap).flatMap { Hero(unsafeResultMap: $0) }
      }
      set {
        resultMap.updateValue(newValue?.resultMap, forKey: "hero")
      }
    }

    public struct Hero: GraphQLSelectionSet {
      public static let possibleTypes = ["Human", "Droid"]

      public static let selections: [GraphQLSelection] = [
        GraphQLField("__typename", type: .nonNull(.scalar(String.self))),
        GraphQLBooleanCondition(variableName: "includeDetails", inverted: false, selections: [
          GraphQLField("name", type: .nonNull(.scalar(String.self))),
          GraphQLField("appearsIn", type: .nonNull(.list(.scalar(Episode.self)))),
        ]),
      ]

      public private(set) var resultMap: ResultMap

      public init(unsafeResultMap: ResultMap) {
        self.resultMap = unsafeResultMap
      }

      public static func makeHuman(name: String? = nil, appearsIn: [Episode?]? = nil) -> Hero {
        return Hero(unsafeResultMap: ["__typename": "Human", "name": name, "appearsIn": appearsIn])
      }

      public static func makeDroid(name: String? = nil, appearsIn: [Episode?]? = nil) -> Hero {
        return Hero(unsafeResultMap: ["__typename": "Droid", "name": name, "appearsIn": appearsIn])
      }

      public var __typename: String {
        get {
          return resultMap["__typename"]! as! String
        }
        set {
          resultMap.updateValue(newValue, forKey: "__typename")
        }
      }

      /// The name of the character
      public var name: String? {
        get {
          return resultMap["name"] as? String
        }
        set {
          resultMap.updateValue(newValue, forKey: "name")
        }
      }

      /// The movies this character appears in
      public var appearsIn: [Episode?]? {
        get {
          return resultMap["appearsIn"] as? [Episode?]
        }
        set {
          resultMap.updateValue(newValue, forKey: "appearsIn")
        }
      }
    }
  }
}

public final class HeroDetailsFragmentConditionalInclusionQuery: GraphQLQuery {
<<<<<<< HEAD
  /// The raw GraphQL definition of this operation
=======
  /// The raw GraphQL definition of this operation.
>>>>>>> e0cde7c6
  public let operationDefinition =
    """
    query HeroDetailsFragmentConditionalInclusion($includeDetails: Boolean!) {
      hero {
        __typename
        ...HeroDetails @include(if: $includeDetails)
      }
    }
    """

  public let operationName = "HeroDetailsFragmentConditionalInclusion"

  public let operationIdentifier: String? = "b31aec7d977249e185922e4cc90318fd2c7197631470904bf937b0626de54b4f"

  public var queryDocument: String { return operationDefinition.appending(HeroDetails.fragmentDefinition) }

  public var includeDetails: Bool

  public init(includeDetails: Bool) {
    self.includeDetails = includeDetails
  }

  public var variables: GraphQLMap? {
    return ["includeDetails": includeDetails]
  }

  public struct Data: GraphQLSelectionSet {
    public static let possibleTypes = ["Query"]

    public static let selections: [GraphQLSelection] = [
      GraphQLField("hero", type: .object(Hero.selections)),
    ]

    public private(set) var resultMap: ResultMap

    public init(unsafeResultMap: ResultMap) {
      self.resultMap = unsafeResultMap
    }

    public init(hero: Hero? = nil) {
      self.init(unsafeResultMap: ["__typename": "Query", "hero": hero.flatMap { (value: Hero) -> ResultMap in value.resultMap }])
    }

    public var hero: Hero? {
      get {
        return (resultMap["hero"] as? ResultMap).flatMap { Hero(unsafeResultMap: $0) }
      }
      set {
        resultMap.updateValue(newValue?.resultMap, forKey: "hero")
      }
    }

    public struct Hero: GraphQLSelectionSet {
      public static let possibleTypes = ["Human", "Droid"]

      public static let selections: [GraphQLSelection] = [
        GraphQLTypeCase(
          variants: ["Human": AsHuman.selections, "Droid": AsDroid.selections],
          default: [
            GraphQLField("__typename", type: .nonNull(.scalar(String.self))),
            GraphQLBooleanCondition(variableName: "includeDetails", inverted: false, selections: [
              GraphQLField("__typename", type: .nonNull(.scalar(String.self))),
              GraphQLField("name", type: .nonNull(.scalar(String.self))),
            ]),
          ]
        )
      ]

      public private(set) var resultMap: ResultMap

      public init(unsafeResultMap: ResultMap) {
        self.resultMap = unsafeResultMap
      }

      public static func makeHuman(name: String? = nil, height: Double? = nil) -> Hero {
        return Hero(unsafeResultMap: ["__typename": "Human", "name": name, "height": height])
      }

      public static func makeDroid(name: String? = nil, primaryFunction: String? = nil) -> Hero {
        return Hero(unsafeResultMap: ["__typename": "Droid", "name": name, "primaryFunction": primaryFunction])
      }

      public var __typename: String {
        get {
          return resultMap["__typename"]! as! String
        }
        set {
          resultMap.updateValue(newValue, forKey: "__typename")
        }
      }

      /// The name of the character
      public var name: String? {
        get {
          return resultMap["name"] as? String
        }
        set {
          resultMap.updateValue(newValue, forKey: "name")
        }
      }

      public var fragments: Fragments {
        get {
          return Fragments(unsafeResultMap: resultMap)
        }
        set {
          resultMap += newValue.resultMap
        }
      }

      public struct Fragments {
        public private(set) var resultMap: ResultMap

        public init(unsafeResultMap: ResultMap) {
          self.resultMap = unsafeResultMap
        }

        public var heroDetails: HeroDetails {
          get {
            return HeroDetails(unsafeResultMap: resultMap)
          }
          set {
            resultMap += newValue.resultMap
          }
        }
      }

      public var asHuman: AsHuman? {
        get {
          if !AsHuman.possibleTypes.contains(__typename) { return nil }
          return AsHuman(unsafeResultMap: resultMap)
        }
        set {
          guard let newValue = newValue else { return }
          resultMap = newValue.resultMap
        }
      }

      public struct AsHuman: GraphQLSelectionSet {
        public static let possibleTypes = ["Human"]

        public static let selections: [GraphQLSelection] = [
          GraphQLField("__typename", type: .nonNull(.scalar(String.self))),
          GraphQLBooleanCondition(variableName: "includeDetails", inverted: false, selections: [
            GraphQLField("__typename", type: .nonNull(.scalar(String.self))),
            GraphQLField("name", type: .nonNull(.scalar(String.self))),
          ]),
          GraphQLBooleanCondition(variableName: "includeDetails", inverted: false, selections: [
            GraphQLField("__typename", type: .nonNull(.scalar(String.self))),
            GraphQLField("name", type: .nonNull(.scalar(String.self))),
            GraphQLField("__typename", type: .nonNull(.scalar(String.self))),
            GraphQLField("name", type: .nonNull(.scalar(String.self))),
            GraphQLField("height", type: .scalar(Double.self)),
          ]),
        ]

        public private(set) var resultMap: ResultMap

        public init(unsafeResultMap: ResultMap) {
          self.resultMap = unsafeResultMap
        }

        public init(name: String? = nil, height: Double? = nil) {
          self.init(unsafeResultMap: ["__typename": "Human", "name": name, "height": height])
        }

        public var __typename: String {
          get {
            return resultMap["__typename"]! as! String
          }
          set {
            resultMap.updateValue(newValue, forKey: "__typename")
          }
        }

        /// What this human calls themselves
        public var name: String? {
          get {
            return resultMap["name"] as? String
          }
          set {
            resultMap.updateValue(newValue, forKey: "name")
          }
        }

        /// Height in the preferred unit, default is meters
        public var height: Double? {
          get {
            return resultMap["height"] as? Double
          }
          set {
            resultMap.updateValue(newValue, forKey: "height")
          }
        }

        public var fragments: Fragments {
          get {
            return Fragments(unsafeResultMap: resultMap)
          }
          set {
            resultMap += newValue.resultMap
          }
        }

        public struct Fragments {
          public private(set) var resultMap: ResultMap

          public init(unsafeResultMap: ResultMap) {
            self.resultMap = unsafeResultMap
          }

          public var heroDetails: HeroDetails {
            get {
              return HeroDetails(unsafeResultMap: resultMap)
            }
            set {
              resultMap += newValue.resultMap
            }
          }
        }
      }

      public var asDroid: AsDroid? {
        get {
          if !AsDroid.possibleTypes.contains(__typename) { return nil }
          return AsDroid(unsafeResultMap: resultMap)
        }
        set {
          guard let newValue = newValue else { return }
          resultMap = newValue.resultMap
        }
      }

      public struct AsDroid: GraphQLSelectionSet {
        public static let possibleTypes = ["Droid"]

        public static let selections: [GraphQLSelection] = [
          GraphQLField("__typename", type: .nonNull(.scalar(String.self))),
          GraphQLBooleanCondition(variableName: "includeDetails", inverted: false, selections: [
            GraphQLField("__typename", type: .nonNull(.scalar(String.self))),
            GraphQLField("name", type: .nonNull(.scalar(String.self))),
          ]),
          GraphQLBooleanCondition(variableName: "includeDetails", inverted: false, selections: [
            GraphQLField("__typename", type: .nonNull(.scalar(String.self))),
            GraphQLField("name", type: .nonNull(.scalar(String.self))),
            GraphQLField("__typename", type: .nonNull(.scalar(String.self))),
            GraphQLField("name", type: .nonNull(.scalar(String.self))),
            GraphQLField("primaryFunction", type: .scalar(String.self)),
          ]),
        ]

        public private(set) var resultMap: ResultMap

        public init(unsafeResultMap: ResultMap) {
          self.resultMap = unsafeResultMap
        }

        public init(name: String? = nil, primaryFunction: String? = nil) {
          self.init(unsafeResultMap: ["__typename": "Droid", "name": name, "primaryFunction": primaryFunction])
        }

        public var __typename: String {
          get {
            return resultMap["__typename"]! as! String
          }
          set {
            resultMap.updateValue(newValue, forKey: "__typename")
          }
        }

        /// What others call this droid
        public var name: String? {
          get {
            return resultMap["name"] as? String
          }
          set {
            resultMap.updateValue(newValue, forKey: "name")
          }
        }

        /// This droid's primary function
        public var primaryFunction: String? {
          get {
            return resultMap["primaryFunction"] as? String
          }
          set {
            resultMap.updateValue(newValue, forKey: "primaryFunction")
          }
        }

        public var fragments: Fragments {
          get {
            return Fragments(unsafeResultMap: resultMap)
          }
          set {
            resultMap += newValue.resultMap
          }
        }

        public struct Fragments {
          public private(set) var resultMap: ResultMap

          public init(unsafeResultMap: ResultMap) {
            self.resultMap = unsafeResultMap
          }

          public var heroDetails: HeroDetails {
            get {
              return HeroDetails(unsafeResultMap: resultMap)
            }
            set {
              resultMap += newValue.resultMap
            }
          }
        }
      }
    }
  }
}

public final class HeroNameTypeSpecificConditionalInclusionQuery: GraphQLQuery {
<<<<<<< HEAD
  /// The raw GraphQL definition of this operation
=======
  /// The raw GraphQL definition of this operation.
>>>>>>> e0cde7c6
  public let operationDefinition =
    """
    query HeroNameTypeSpecificConditionalInclusion($episode: Episode, $includeName: Boolean!) {
      hero(episode: $episode) {
        __typename
        name @include(if: $includeName)
        ... on Droid {
          name
        }
      }
    }
    """

  public let operationName = "HeroNameTypeSpecificConditionalInclusion"

  public let operationIdentifier: String? = "4d465fbc6e3731d011025048502f16278307d73300ea9329a709d7e2b6815e40"

  public var episode: Episode?
  public var includeName: Bool

  public init(episode: Episode? = nil, includeName: Bool) {
    self.episode = episode
    self.includeName = includeName
  }

  public var variables: GraphQLMap? {
    return ["episode": episode, "includeName": includeName]
  }

  public struct Data: GraphQLSelectionSet {
    public static let possibleTypes = ["Query"]

    public static let selections: [GraphQLSelection] = [
      GraphQLField("hero", arguments: ["episode": GraphQLVariable("episode")], type: .object(Hero.selections)),
    ]

    public private(set) var resultMap: ResultMap

    public init(unsafeResultMap: ResultMap) {
      self.resultMap = unsafeResultMap
    }

    public init(hero: Hero? = nil) {
      self.init(unsafeResultMap: ["__typename": "Query", "hero": hero.flatMap { (value: Hero) -> ResultMap in value.resultMap }])
    }

    public var hero: Hero? {
      get {
        return (resultMap["hero"] as? ResultMap).flatMap { Hero(unsafeResultMap: $0) }
      }
      set {
        resultMap.updateValue(newValue?.resultMap, forKey: "hero")
      }
    }

    public struct Hero: GraphQLSelectionSet {
      public static let possibleTypes = ["Human", "Droid"]

      public static let selections: [GraphQLSelection] = [
        GraphQLTypeCase(
          variants: ["Droid": AsDroid.selections],
          default: [
            GraphQLField("__typename", type: .nonNull(.scalar(String.self))),
            GraphQLBooleanCondition(variableName: "includeName", inverted: false, selections: [
              GraphQLField("name", type: .nonNull(.scalar(String.self))),
            ]),
          ]
        )
      ]

      public private(set) var resultMap: ResultMap

      public init(unsafeResultMap: ResultMap) {
        self.resultMap = unsafeResultMap
      }

      public static func makeHuman(name: String? = nil) -> Hero {
        return Hero(unsafeResultMap: ["__typename": "Human", "name": name])
      }

      public static func makeDroid(name: String) -> Hero {
        return Hero(unsafeResultMap: ["__typename": "Droid", "name": name])
      }

      public var __typename: String {
        get {
          return resultMap["__typename"]! as! String
        }
        set {
          resultMap.updateValue(newValue, forKey: "__typename")
        }
      }

      /// The name of the character
      public var name: String? {
        get {
          return resultMap["name"] as? String
        }
        set {
          resultMap.updateValue(newValue, forKey: "name")
        }
      }

      public var asDroid: AsDroid? {
        get {
          if !AsDroid.possibleTypes.contains(__typename) { return nil }
          return AsDroid(unsafeResultMap: resultMap)
        }
        set {
          guard let newValue = newValue else { return }
          resultMap = newValue.resultMap
        }
      }

      public struct AsDroid: GraphQLSelectionSet {
        public static let possibleTypes = ["Droid"]

        public static let selections: [GraphQLSelection] = [
          GraphQLField("__typename", type: .nonNull(.scalar(String.self))),
          GraphQLBooleanCondition(variableName: "includeName", inverted: false, selections: [
            GraphQLField("name", type: .nonNull(.scalar(String.self))),
          ]),
          GraphQLField("name", type: .nonNull(.scalar(String.self))),
        ]

        public private(set) var resultMap: ResultMap

        public init(unsafeResultMap: ResultMap) {
          self.resultMap = unsafeResultMap
        }

        public init(name: String) {
          self.init(unsafeResultMap: ["__typename": "Droid", "name": name])
        }

        public var __typename: String {
          get {
            return resultMap["__typename"]! as! String
          }
          set {
            resultMap.updateValue(newValue, forKey: "__typename")
          }
        }

        /// What others call this droid
        public var name: String {
          get {
            return resultMap["name"]! as! String
          }
          set {
            resultMap.updateValue(newValue, forKey: "name")
          }
        }
      }
    }
  }
}

public final class HeroFriendsDetailsConditionalInclusionQuery: GraphQLQuery {
<<<<<<< HEAD
  /// The raw GraphQL definition of this operation
=======
  /// The raw GraphQL definition of this operation.
>>>>>>> e0cde7c6
  public let operationDefinition =
    """
    query HeroFriendsDetailsConditionalInclusion($includeFriendsDetails: Boolean!) {
      hero {
        __typename
        friends @include(if: $includeFriendsDetails) {
          __typename
          name
          ... on Droid {
            primaryFunction
          }
        }
      }
    }
    """

  public let operationName = "HeroFriendsDetailsConditionalInclusion"

  public let operationIdentifier: String? = "9bdfeee789c1d22123402a9c3e3edefeb66799b3436289751be8f47905e3babd"

  public var includeFriendsDetails: Bool

  public init(includeFriendsDetails: Bool) {
    self.includeFriendsDetails = includeFriendsDetails
  }

  public var variables: GraphQLMap? {
    return ["includeFriendsDetails": includeFriendsDetails]
  }

  public struct Data: GraphQLSelectionSet {
    public static let possibleTypes = ["Query"]

    public static let selections: [GraphQLSelection] = [
      GraphQLField("hero", type: .object(Hero.selections)),
    ]

    public private(set) var resultMap: ResultMap

    public init(unsafeResultMap: ResultMap) {
      self.resultMap = unsafeResultMap
    }

    public init(hero: Hero? = nil) {
      self.init(unsafeResultMap: ["__typename": "Query", "hero": hero.flatMap { (value: Hero) -> ResultMap in value.resultMap }])
    }

    public var hero: Hero? {
      get {
        return (resultMap["hero"] as? ResultMap).flatMap { Hero(unsafeResultMap: $0) }
      }
      set {
        resultMap.updateValue(newValue?.resultMap, forKey: "hero")
      }
    }

    public struct Hero: GraphQLSelectionSet {
      public static let possibleTypes = ["Human", "Droid"]

      public static let selections: [GraphQLSelection] = [
        GraphQLField("__typename", type: .nonNull(.scalar(String.self))),
        GraphQLBooleanCondition(variableName: "includeFriendsDetails", inverted: false, selections: [
          GraphQLField("friends", type: .list(.object(Friend.selections))),
        ]),
      ]

      public private(set) var resultMap: ResultMap

      public init(unsafeResultMap: ResultMap) {
        self.resultMap = unsafeResultMap
      }

      public static func makeHuman(friends: [Friend?]? = nil) -> Hero {
        return Hero(unsafeResultMap: ["__typename": "Human", "friends": friends.flatMap { (value: [Friend?]) -> [ResultMap?] in value.map { (value: Friend?) -> ResultMap? in value.flatMap { (value: Friend) -> ResultMap in value.resultMap } } }])
      }

      public static func makeDroid(friends: [Friend?]? = nil) -> Hero {
        return Hero(unsafeResultMap: ["__typename": "Droid", "friends": friends.flatMap { (value: [Friend?]) -> [ResultMap?] in value.map { (value: Friend?) -> ResultMap? in value.flatMap { (value: Friend) -> ResultMap in value.resultMap } } }])
      }

      public var __typename: String {
        get {
          return resultMap["__typename"]! as! String
        }
        set {
          resultMap.updateValue(newValue, forKey: "__typename")
        }
      }

      /// The friends of the character, or an empty list if they have none
      public var friends: [Friend?]? {
        get {
          return (resultMap["friends"] as? [ResultMap?]).flatMap { (value: [ResultMap?]) -> [Friend?] in value.map { (value: ResultMap?) -> Friend? in value.flatMap { (value: ResultMap) -> Friend in Friend(unsafeResultMap: value) } } }
        }
        set {
          resultMap.updateValue(newValue.flatMap { (value: [Friend?]) -> [ResultMap?] in value.map { (value: Friend?) -> ResultMap? in value.flatMap { (value: Friend) -> ResultMap in value.resultMap } } }, forKey: "friends")
        }
      }

      public struct Friend: GraphQLSelectionSet {
        public static let possibleTypes = ["Human", "Droid"]

        public static let selections: [GraphQLSelection] = [
          GraphQLTypeCase(
            variants: ["Droid": AsDroid.selections],
            default: [
              GraphQLField("__typename", type: .nonNull(.scalar(String.self))),
              GraphQLField("name", type: .nonNull(.scalar(String.self))),
            ]
          )
        ]

        public private(set) var resultMap: ResultMap

        public init(unsafeResultMap: ResultMap) {
          self.resultMap = unsafeResultMap
        }

        public static func makeHuman(name: String) -> Friend {
          return Friend(unsafeResultMap: ["__typename": "Human", "name": name])
        }

        public static func makeDroid(name: String, primaryFunction: String? = nil) -> Friend {
          return Friend(unsafeResultMap: ["__typename": "Droid", "name": name, "primaryFunction": primaryFunction])
        }

        public var __typename: String {
          get {
            return resultMap["__typename"]! as! String
          }
          set {
            resultMap.updateValue(newValue, forKey: "__typename")
          }
        }

        /// The name of the character
        public var name: String {
          get {
            return resultMap["name"]! as! String
          }
          set {
            resultMap.updateValue(newValue, forKey: "name")
          }
        }

        public var asDroid: AsDroid? {
          get {
            if !AsDroid.possibleTypes.contains(__typename) { return nil }
            return AsDroid(unsafeResultMap: resultMap)
          }
          set {
            guard let newValue = newValue else { return }
            resultMap = newValue.resultMap
          }
        }

        public struct AsDroid: GraphQLSelectionSet {
          public static let possibleTypes = ["Droid"]

          public static let selections: [GraphQLSelection] = [
            GraphQLField("__typename", type: .nonNull(.scalar(String.self))),
            GraphQLField("name", type: .nonNull(.scalar(String.self))),
            GraphQLField("primaryFunction", type: .scalar(String.self)),
          ]

          public private(set) var resultMap: ResultMap

          public init(unsafeResultMap: ResultMap) {
            self.resultMap = unsafeResultMap
          }

          public init(name: String, primaryFunction: String? = nil) {
            self.init(unsafeResultMap: ["__typename": "Droid", "name": name, "primaryFunction": primaryFunction])
          }

          public var __typename: String {
            get {
              return resultMap["__typename"]! as! String
            }
            set {
              resultMap.updateValue(newValue, forKey: "__typename")
            }
          }

          /// What others call this droid
          public var name: String {
            get {
              return resultMap["name"]! as! String
            }
            set {
              resultMap.updateValue(newValue, forKey: "name")
            }
          }

          /// This droid's primary function
          public var primaryFunction: String? {
            get {
              return resultMap["primaryFunction"] as? String
            }
            set {
              resultMap.updateValue(newValue, forKey: "primaryFunction")
            }
          }
        }
      }
    }
  }
}

public final class HeroFriendsDetailsUnconditionalAndConditionalInclusionQuery: GraphQLQuery {
<<<<<<< HEAD
  /// The raw GraphQL definition of this operation
=======
  /// The raw GraphQL definition of this operation.
>>>>>>> e0cde7c6
  public let operationDefinition =
    """
    query HeroFriendsDetailsUnconditionalAndConditionalInclusion($includeFriendsDetails: Boolean!) {
      hero {
        __typename
        friends {
          __typename
          name
        }
        friends @include(if: $includeFriendsDetails) {
          __typename
          name
          ... on Droid {
            primaryFunction
          }
        }
      }
    }
    """

  public let operationName = "HeroFriendsDetailsUnconditionalAndConditionalInclusion"

  public let operationIdentifier: String? = "501fcb710e5ffeeab2c65b7935fbded394ffea92e7b5dd904d05d5deab6f39c6"

  public var includeFriendsDetails: Bool

  public init(includeFriendsDetails: Bool) {
    self.includeFriendsDetails = includeFriendsDetails
  }

  public var variables: GraphQLMap? {
    return ["includeFriendsDetails": includeFriendsDetails]
  }

  public struct Data: GraphQLSelectionSet {
    public static let possibleTypes = ["Query"]

    public static let selections: [GraphQLSelection] = [
      GraphQLField("hero", type: .object(Hero.selections)),
    ]

    public private(set) var resultMap: ResultMap

    public init(unsafeResultMap: ResultMap) {
      self.resultMap = unsafeResultMap
    }

    public init(hero: Hero? = nil) {
      self.init(unsafeResultMap: ["__typename": "Query", "hero": hero.flatMap { (value: Hero) -> ResultMap in value.resultMap }])
    }

    public var hero: Hero? {
      get {
        return (resultMap["hero"] as? ResultMap).flatMap { Hero(unsafeResultMap: $0) }
      }
      set {
        resultMap.updateValue(newValue?.resultMap, forKey: "hero")
      }
    }

    public struct Hero: GraphQLSelectionSet {
      public static let possibleTypes = ["Human", "Droid"]

      public static let selections: [GraphQLSelection] = [
        GraphQLField("__typename", type: .nonNull(.scalar(String.self))),
        GraphQLField("friends", type: .list(.object(Friend.selections))),
        GraphQLBooleanCondition(variableName: "includeFriendsDetails", inverted: false, selections: [
          GraphQLField("friends", type: .list(.object(Friend.selections))),
        ]),
      ]

      public private(set) var resultMap: ResultMap

      public init(unsafeResultMap: ResultMap) {
        self.resultMap = unsafeResultMap
      }

      public static func makeHuman(friends: [Friend?]? = nil) -> Hero {
        return Hero(unsafeResultMap: ["__typename": "Human", "friends": friends.flatMap { (value: [Friend?]) -> [ResultMap?] in value.map { (value: Friend?) -> ResultMap? in value.flatMap { (value: Friend) -> ResultMap in value.resultMap } } }])
      }

      public static func makeDroid(friends: [Friend?]? = nil) -> Hero {
        return Hero(unsafeResultMap: ["__typename": "Droid", "friends": friends.flatMap { (value: [Friend?]) -> [ResultMap?] in value.map { (value: Friend?) -> ResultMap? in value.flatMap { (value: Friend) -> ResultMap in value.resultMap } } }])
      }

      public var __typename: String {
        get {
          return resultMap["__typename"]! as! String
        }
        set {
          resultMap.updateValue(newValue, forKey: "__typename")
        }
      }

      /// The friends of the character, or an empty list if they have none
      public var friends: [Friend?]? {
        get {
          return (resultMap["friends"] as? [ResultMap?]).flatMap { (value: [ResultMap?]) -> [Friend?] in value.map { (value: ResultMap?) -> Friend? in value.flatMap { (value: ResultMap) -> Friend in Friend(unsafeResultMap: value) } } }
        }
        set {
          resultMap.updateValue(newValue.flatMap { (value: [Friend?]) -> [ResultMap?] in value.map { (value: Friend?) -> ResultMap? in value.flatMap { (value: Friend) -> ResultMap in value.resultMap } } }, forKey: "friends")
        }
      }

      public struct Friend: GraphQLSelectionSet {
        public static let possibleTypes = ["Human", "Droid"]

        public static let selections: [GraphQLSelection] = [
          GraphQLTypeCase(
            variants: ["Droid": AsDroid.selections],
            default: [
              GraphQLField("__typename", type: .nonNull(.scalar(String.self))),
              GraphQLField("name", type: .nonNull(.scalar(String.self))),
              GraphQLBooleanCondition(variableName: "includeFriendsDetails", inverted: false, selections: [
                GraphQLField("__typename", type: .nonNull(.scalar(String.self))),
                GraphQLField("name", type: .nonNull(.scalar(String.self))),
              ]),
            ]
          )
        ]

        public private(set) var resultMap: ResultMap

        public init(unsafeResultMap: ResultMap) {
          self.resultMap = unsafeResultMap
        }

        public static func makeHuman(name: String) -> Friend {
          return Friend(unsafeResultMap: ["__typename": "Human", "name": name])
        }

        public static func makeDroid(name: String, primaryFunction: String? = nil) -> Friend {
          return Friend(unsafeResultMap: ["__typename": "Droid", "name": name, "primaryFunction": primaryFunction])
        }

        public var __typename: String {
          get {
            return resultMap["__typename"]! as! String
          }
          set {
            resultMap.updateValue(newValue, forKey: "__typename")
          }
        }

        /// The name of the character
        public var name: String {
          get {
            return resultMap["name"]! as! String
          }
          set {
            resultMap.updateValue(newValue, forKey: "name")
          }
        }

        public var asDroid: AsDroid? {
          get {
            if !AsDroid.possibleTypes.contains(__typename) { return nil }
            return AsDroid(unsafeResultMap: resultMap)
          }
          set {
            guard let newValue = newValue else { return }
            resultMap = newValue.resultMap
          }
        }

        public struct AsDroid: GraphQLSelectionSet {
          public static let possibleTypes = ["Droid"]

          public static let selections: [GraphQLSelection] = [
            GraphQLField("__typename", type: .nonNull(.scalar(String.self))),
            GraphQLField("name", type: .nonNull(.scalar(String.self))),
            GraphQLBooleanCondition(variableName: "includeFriendsDetails", inverted: false, selections: [
              GraphQLField("__typename", type: .nonNull(.scalar(String.self))),
              GraphQLField("name", type: .nonNull(.scalar(String.self))),
            ]),
            GraphQLBooleanCondition(variableName: "includeFriendsDetails", inverted: false, selections: [
              GraphQLField("__typename", type: .nonNull(.scalar(String.self))),
              GraphQLField("name", type: .nonNull(.scalar(String.self))),
              GraphQLField("primaryFunction", type: .scalar(String.self)),
            ]),
          ]

          public private(set) var resultMap: ResultMap

          public init(unsafeResultMap: ResultMap) {
            self.resultMap = unsafeResultMap
          }

          public init(name: String, primaryFunction: String? = nil) {
            self.init(unsafeResultMap: ["__typename": "Droid", "name": name, "primaryFunction": primaryFunction])
          }

          public var __typename: String {
            get {
              return resultMap["__typename"]! as! String
            }
            set {
              resultMap.updateValue(newValue, forKey: "__typename")
            }
          }

          /// What others call this droid
          public var name: String {
            get {
              return resultMap["name"]! as! String
            }
            set {
              resultMap.updateValue(newValue, forKey: "name")
            }
          }

          /// This droid's primary function
          public var primaryFunction: String? {
            get {
              return resultMap["primaryFunction"] as? String
            }
            set {
              resultMap.updateValue(newValue, forKey: "primaryFunction")
            }
          }
        }
      }
    }
  }
}

public final class HeroDetailsQuery: GraphQLQuery {
<<<<<<< HEAD
  /// The raw GraphQL definition of this operation
=======
  /// The raw GraphQL definition of this operation.
>>>>>>> e0cde7c6
  public let operationDefinition =
    """
    query HeroDetails($episode: Episode) {
      hero(episode: $episode) {
        __typename
        name
        ... on Human {
          height
        }
        ... on Droid {
          primaryFunction
        }
      }
    }
    """

  public let operationName = "HeroDetails"

  public let operationIdentifier: String? = "2b67111fd3a1c6b2ac7d1ef7764e5cefa41d3f4218e1d60cb67c22feafbd43ec"

  public var episode: Episode?

  public init(episode: Episode? = nil) {
    self.episode = episode
  }

  public var variables: GraphQLMap? {
    return ["episode": episode]
  }

  public struct Data: GraphQLSelectionSet {
    public static let possibleTypes = ["Query"]

    public static let selections: [GraphQLSelection] = [
      GraphQLField("hero", arguments: ["episode": GraphQLVariable("episode")], type: .object(Hero.selections)),
    ]

    public private(set) var resultMap: ResultMap

    public init(unsafeResultMap: ResultMap) {
      self.resultMap = unsafeResultMap
    }

    public init(hero: Hero? = nil) {
      self.init(unsafeResultMap: ["__typename": "Query", "hero": hero.flatMap { (value: Hero) -> ResultMap in value.resultMap }])
    }

    public var hero: Hero? {
      get {
        return (resultMap["hero"] as? ResultMap).flatMap { Hero(unsafeResultMap: $0) }
      }
      set {
        resultMap.updateValue(newValue?.resultMap, forKey: "hero")
      }
    }

    public struct Hero: GraphQLSelectionSet {
      public static let possibleTypes = ["Human", "Droid"]

      public static let selections: [GraphQLSelection] = [
        GraphQLTypeCase(
          variants: ["Human": AsHuman.selections, "Droid": AsDroid.selections],
          default: [
            GraphQLField("__typename", type: .nonNull(.scalar(String.self))),
            GraphQLField("name", type: .nonNull(.scalar(String.self))),
          ]
        )
      ]

      public private(set) var resultMap: ResultMap

      public init(unsafeResultMap: ResultMap) {
        self.resultMap = unsafeResultMap
      }

      public static func makeHuman(name: String, height: Double? = nil) -> Hero {
        return Hero(unsafeResultMap: ["__typename": "Human", "name": name, "height": height])
      }

      public static func makeDroid(name: String, primaryFunction: String? = nil) -> Hero {
        return Hero(unsafeResultMap: ["__typename": "Droid", "name": name, "primaryFunction": primaryFunction])
      }

      public var __typename: String {
        get {
          return resultMap["__typename"]! as! String
        }
        set {
          resultMap.updateValue(newValue, forKey: "__typename")
        }
      }

      /// The name of the character
      public var name: String {
        get {
          return resultMap["name"]! as! String
        }
        set {
          resultMap.updateValue(newValue, forKey: "name")
        }
      }

      public var asHuman: AsHuman? {
        get {
          if !AsHuman.possibleTypes.contains(__typename) { return nil }
          return AsHuman(unsafeResultMap: resultMap)
        }
        set {
          guard let newValue = newValue else { return }
          resultMap = newValue.resultMap
        }
      }

      public struct AsHuman: GraphQLSelectionSet {
        public static let possibleTypes = ["Human"]

        public static let selections: [GraphQLSelection] = [
          GraphQLField("__typename", type: .nonNull(.scalar(String.self))),
          GraphQLField("name", type: .nonNull(.scalar(String.self))),
          GraphQLField("height", type: .scalar(Double.self)),
        ]

        public private(set) var resultMap: ResultMap

        public init(unsafeResultMap: ResultMap) {
          self.resultMap = unsafeResultMap
        }

        public init(name: String, height: Double? = nil) {
          self.init(unsafeResultMap: ["__typename": "Human", "name": name, "height": height])
        }

        public var __typename: String {
          get {
            return resultMap["__typename"]! as! String
          }
          set {
            resultMap.updateValue(newValue, forKey: "__typename")
          }
        }

        /// What this human calls themselves
        public var name: String {
          get {
            return resultMap["name"]! as! String
          }
          set {
            resultMap.updateValue(newValue, forKey: "name")
          }
        }

        /// Height in the preferred unit, default is meters
        public var height: Double? {
          get {
            return resultMap["height"] as? Double
          }
          set {
            resultMap.updateValue(newValue, forKey: "height")
          }
        }
      }

      public var asDroid: AsDroid? {
        get {
          if !AsDroid.possibleTypes.contains(__typename) { return nil }
          return AsDroid(unsafeResultMap: resultMap)
        }
        set {
          guard let newValue = newValue else { return }
          resultMap = newValue.resultMap
        }
      }

      public struct AsDroid: GraphQLSelectionSet {
        public static let possibleTypes = ["Droid"]

        public static let selections: [GraphQLSelection] = [
          GraphQLField("__typename", type: .nonNull(.scalar(String.self))),
          GraphQLField("name", type: .nonNull(.scalar(String.self))),
          GraphQLField("primaryFunction", type: .scalar(String.self)),
        ]

        public private(set) var resultMap: ResultMap

        public init(unsafeResultMap: ResultMap) {
          self.resultMap = unsafeResultMap
        }

        public init(name: String, primaryFunction: String? = nil) {
          self.init(unsafeResultMap: ["__typename": "Droid", "name": name, "primaryFunction": primaryFunction])
        }

        public var __typename: String {
          get {
            return resultMap["__typename"]! as! String
          }
          set {
            resultMap.updateValue(newValue, forKey: "__typename")
          }
        }

        /// What others call this droid
        public var name: String {
          get {
            return resultMap["name"]! as! String
          }
          set {
            resultMap.updateValue(newValue, forKey: "name")
          }
        }

        /// This droid's primary function
        public var primaryFunction: String? {
          get {
            return resultMap["primaryFunction"] as? String
          }
          set {
            resultMap.updateValue(newValue, forKey: "primaryFunction")
          }
        }
      }
    }
  }
}

public final class HeroDetailsWithFragmentQuery: GraphQLQuery {
<<<<<<< HEAD
  /// The raw GraphQL definition of this operation
=======
  /// The raw GraphQL definition of this operation.
>>>>>>> e0cde7c6
  public let operationDefinition =
    """
    query HeroDetailsWithFragment($episode: Episode) {
      hero(episode: $episode) {
        __typename
        ...HeroDetails
      }
    }
    """

  public let operationName = "HeroDetailsWithFragment"

  public let operationIdentifier: String? = "d20fa2f460058b8eec3d227f2f6088a708cf35dfa2b5ebf1414e34f9674ecfce"

  public var queryDocument: String { return operationDefinition.appending(HeroDetails.fragmentDefinition) }

  public var episode: Episode?

  public init(episode: Episode? = nil) {
    self.episode = episode
  }

  public var variables: GraphQLMap? {
    return ["episode": episode]
  }

  public struct Data: GraphQLSelectionSet {
    public static let possibleTypes = ["Query"]

    public static let selections: [GraphQLSelection] = [
      GraphQLField("hero", arguments: ["episode": GraphQLVariable("episode")], type: .object(Hero.selections)),
    ]

    public private(set) var resultMap: ResultMap

    public init(unsafeResultMap: ResultMap) {
      self.resultMap = unsafeResultMap
    }

    public init(hero: Hero? = nil) {
      self.init(unsafeResultMap: ["__typename": "Query", "hero": hero.flatMap { (value: Hero) -> ResultMap in value.resultMap }])
    }

    public var hero: Hero? {
      get {
        return (resultMap["hero"] as? ResultMap).flatMap { Hero(unsafeResultMap: $0) }
      }
      set {
        resultMap.updateValue(newValue?.resultMap, forKey: "hero")
      }
    }

    public struct Hero: GraphQLSelectionSet {
      public static let possibleTypes = ["Human", "Droid"]

      public static let selections: [GraphQLSelection] = [
        GraphQLTypeCase(
          variants: ["Human": AsHuman.selections, "Droid": AsDroid.selections],
          default: [
            GraphQLField("__typename", type: .nonNull(.scalar(String.self))),
            GraphQLField("__typename", type: .nonNull(.scalar(String.self))),
            GraphQLField("name", type: .nonNull(.scalar(String.self))),
          ]
        )
      ]

      public private(set) var resultMap: ResultMap

      public init(unsafeResultMap: ResultMap) {
        self.resultMap = unsafeResultMap
      }

      public static func makeHuman(name: String, height: Double? = nil) -> Hero {
        return Hero(unsafeResultMap: ["__typename": "Human", "name": name, "height": height])
      }

      public static func makeDroid(name: String, primaryFunction: String? = nil) -> Hero {
        return Hero(unsafeResultMap: ["__typename": "Droid", "name": name, "primaryFunction": primaryFunction])
      }

      public var __typename: String {
        get {
          return resultMap["__typename"]! as! String
        }
        set {
          resultMap.updateValue(newValue, forKey: "__typename")
        }
      }

      /// The name of the character
      public var name: String {
        get {
          return resultMap["name"]! as! String
        }
        set {
          resultMap.updateValue(newValue, forKey: "name")
        }
      }

      public var fragments: Fragments {
        get {
          return Fragments(unsafeResultMap: resultMap)
        }
        set {
          resultMap += newValue.resultMap
        }
      }

      public struct Fragments {
        public private(set) var resultMap: ResultMap

        public init(unsafeResultMap: ResultMap) {
          self.resultMap = unsafeResultMap
        }

        public var heroDetails: HeroDetails {
          get {
            return HeroDetails(unsafeResultMap: resultMap)
          }
          set {
            resultMap += newValue.resultMap
          }
        }
      }

      public var asHuman: AsHuman? {
        get {
          if !AsHuman.possibleTypes.contains(__typename) { return nil }
          return AsHuman(unsafeResultMap: resultMap)
        }
        set {
          guard let newValue = newValue else { return }
          resultMap = newValue.resultMap
        }
      }

      public struct AsHuman: GraphQLSelectionSet {
        public static let possibleTypes = ["Human"]

        public static let selections: [GraphQLSelection] = [
          GraphQLField("__typename", type: .nonNull(.scalar(String.self))),
          GraphQLField("__typename", type: .nonNull(.scalar(String.self))),
          GraphQLField("name", type: .nonNull(.scalar(String.self))),
          GraphQLField("__typename", type: .nonNull(.scalar(String.self))),
          GraphQLField("name", type: .nonNull(.scalar(String.self))),
          GraphQLField("height", type: .scalar(Double.self)),
        ]

        public private(set) var resultMap: ResultMap

        public init(unsafeResultMap: ResultMap) {
          self.resultMap = unsafeResultMap
        }

        public init(name: String, height: Double? = nil) {
          self.init(unsafeResultMap: ["__typename": "Human", "name": name, "height": height])
        }

        public var __typename: String {
          get {
            return resultMap["__typename"]! as! String
          }
          set {
            resultMap.updateValue(newValue, forKey: "__typename")
          }
        }

        /// What this human calls themselves
        public var name: String {
          get {
            return resultMap["name"]! as! String
          }
          set {
            resultMap.updateValue(newValue, forKey: "name")
          }
        }

        /// Height in the preferred unit, default is meters
        public var height: Double? {
          get {
            return resultMap["height"] as? Double
          }
          set {
            resultMap.updateValue(newValue, forKey: "height")
          }
        }

        public var fragments: Fragments {
          get {
            return Fragments(unsafeResultMap: resultMap)
          }
          set {
            resultMap += newValue.resultMap
          }
        }

        public struct Fragments {
          public private(set) var resultMap: ResultMap

          public init(unsafeResultMap: ResultMap) {
            self.resultMap = unsafeResultMap
          }

          public var heroDetails: HeroDetails {
            get {
              return HeroDetails(unsafeResultMap: resultMap)
            }
            set {
              resultMap += newValue.resultMap
            }
          }
        }
      }

      public var asDroid: AsDroid? {
        get {
          if !AsDroid.possibleTypes.contains(__typename) { return nil }
          return AsDroid(unsafeResultMap: resultMap)
        }
        set {
          guard let newValue = newValue else { return }
          resultMap = newValue.resultMap
        }
      }

      public struct AsDroid: GraphQLSelectionSet {
        public static let possibleTypes = ["Droid"]

        public static let selections: [GraphQLSelection] = [
          GraphQLField("__typename", type: .nonNull(.scalar(String.self))),
          GraphQLField("__typename", type: .nonNull(.scalar(String.self))),
          GraphQLField("name", type: .nonNull(.scalar(String.self))),
          GraphQLField("__typename", type: .nonNull(.scalar(String.self))),
          GraphQLField("name", type: .nonNull(.scalar(String.self))),
          GraphQLField("primaryFunction", type: .scalar(String.self)),
        ]

        public private(set) var resultMap: ResultMap

        public init(unsafeResultMap: ResultMap) {
          self.resultMap = unsafeResultMap
        }

        public init(name: String, primaryFunction: String? = nil) {
          self.init(unsafeResultMap: ["__typename": "Droid", "name": name, "primaryFunction": primaryFunction])
        }

        public var __typename: String {
          get {
            return resultMap["__typename"]! as! String
          }
          set {
            resultMap.updateValue(newValue, forKey: "__typename")
          }
        }

        /// What others call this droid
        public var name: String {
          get {
            return resultMap["name"]! as! String
          }
          set {
            resultMap.updateValue(newValue, forKey: "name")
          }
        }

        /// This droid's primary function
        public var primaryFunction: String? {
          get {
            return resultMap["primaryFunction"] as? String
          }
          set {
            resultMap.updateValue(newValue, forKey: "primaryFunction")
          }
        }

        public var fragments: Fragments {
          get {
            return Fragments(unsafeResultMap: resultMap)
          }
          set {
            resultMap += newValue.resultMap
          }
        }

        public struct Fragments {
          public private(set) var resultMap: ResultMap

          public init(unsafeResultMap: ResultMap) {
            self.resultMap = unsafeResultMap
          }

          public var heroDetails: HeroDetails {
            get {
              return HeroDetails(unsafeResultMap: resultMap)
            }
            set {
              resultMap += newValue.resultMap
            }
          }
        }
      }
    }
  }
}

public final class DroidDetailsWithFragmentQuery: GraphQLQuery {
<<<<<<< HEAD
  /// The raw GraphQL definition of this operation
=======
  /// The raw GraphQL definition of this operation.
>>>>>>> e0cde7c6
  public let operationDefinition =
    """
    query DroidDetailsWithFragment($episode: Episode) {
      hero(episode: $episode) {
        __typename
        ...DroidDetails
      }
    }
    """

  public let operationName = "DroidDetailsWithFragment"

  public let operationIdentifier: String? = "7277e97563e911ac8f5c91d401028d218aae41f38df014d7fa0b037bb2a2e739"

  public var queryDocument: String { return operationDefinition.appending(DroidDetails.fragmentDefinition) }

  public var episode: Episode?

  public init(episode: Episode? = nil) {
    self.episode = episode
  }

  public var variables: GraphQLMap? {
    return ["episode": episode]
  }

  public struct Data: GraphQLSelectionSet {
    public static let possibleTypes = ["Query"]

    public static let selections: [GraphQLSelection] = [
      GraphQLField("hero", arguments: ["episode": GraphQLVariable("episode")], type: .object(Hero.selections)),
    ]

    public private(set) var resultMap: ResultMap

    public init(unsafeResultMap: ResultMap) {
      self.resultMap = unsafeResultMap
    }

    public init(hero: Hero? = nil) {
      self.init(unsafeResultMap: ["__typename": "Query", "hero": hero.flatMap { (value: Hero) -> ResultMap in value.resultMap }])
    }

    public var hero: Hero? {
      get {
        return (resultMap["hero"] as? ResultMap).flatMap { Hero(unsafeResultMap: $0) }
      }
      set {
        resultMap.updateValue(newValue?.resultMap, forKey: "hero")
      }
    }

    public struct Hero: GraphQLSelectionSet {
      public static let possibleTypes = ["Human", "Droid"]

      public static let selections: [GraphQLSelection] = [
        GraphQLTypeCase(
          variants: ["Droid": AsDroid.selections],
          default: [
            GraphQLField("__typename", type: .nonNull(.scalar(String.self))),
          ]
        )
      ]

      public private(set) var resultMap: ResultMap

      public init(unsafeResultMap: ResultMap) {
        self.resultMap = unsafeResultMap
      }

      public static func makeHuman() -> Hero {
        return Hero(unsafeResultMap: ["__typename": "Human"])
      }

      public static func makeDroid(name: String, primaryFunction: String? = nil) -> Hero {
        return Hero(unsafeResultMap: ["__typename": "Droid", "name": name, "primaryFunction": primaryFunction])
      }

      public var __typename: String {
        get {
          return resultMap["__typename"]! as! String
        }
        set {
          resultMap.updateValue(newValue, forKey: "__typename")
        }
      }

      public var fragments: Fragments {
        get {
          return Fragments(unsafeResultMap: resultMap)
        }
        set {
          resultMap += newValue.resultMap
        }
      }

      public struct Fragments {
        public private(set) var resultMap: ResultMap

        public init(unsafeResultMap: ResultMap) {
          self.resultMap = unsafeResultMap
        }

        public var droidDetails: DroidDetails? {
          get {
            if !DroidDetails.possibleTypes.contains(resultMap["__typename"]! as! String) { return nil }
            return DroidDetails(unsafeResultMap: resultMap)
          }
          set {
            guard let newValue = newValue else { return }
            resultMap += newValue.resultMap
          }
        }
      }

      public var asDroid: AsDroid? {
        get {
          if !AsDroid.possibleTypes.contains(__typename) { return nil }
          return AsDroid(unsafeResultMap: resultMap)
        }
        set {
          guard let newValue = newValue else { return }
          resultMap = newValue.resultMap
        }
      }

      public struct AsDroid: GraphQLSelectionSet {
        public static let possibleTypes = ["Droid"]

        public static let selections: [GraphQLSelection] = [
          GraphQLField("__typename", type: .nonNull(.scalar(String.self))),
          GraphQLField("__typename", type: .nonNull(.scalar(String.self))),
          GraphQLField("name", type: .nonNull(.scalar(String.self))),
          GraphQLField("primaryFunction", type: .scalar(String.self)),
        ]

        public private(set) var resultMap: ResultMap

        public init(unsafeResultMap: ResultMap) {
          self.resultMap = unsafeResultMap
        }

        public init(name: String, primaryFunction: String? = nil) {
          self.init(unsafeResultMap: ["__typename": "Droid", "name": name, "primaryFunction": primaryFunction])
        }

        public var __typename: String {
          get {
            return resultMap["__typename"]! as! String
          }
          set {
            resultMap.updateValue(newValue, forKey: "__typename")
          }
        }

        /// What others call this droid
        public var name: String {
          get {
            return resultMap["name"]! as! String
          }
          set {
            resultMap.updateValue(newValue, forKey: "name")
          }
        }

        /// This droid's primary function
        public var primaryFunction: String? {
          get {
            return resultMap["primaryFunction"] as? String
          }
          set {
            resultMap.updateValue(newValue, forKey: "primaryFunction")
          }
        }

        public var fragments: Fragments {
          get {
            return Fragments(unsafeResultMap: resultMap)
          }
          set {
            resultMap += newValue.resultMap
          }
        }

        public struct Fragments {
          public private(set) var resultMap: ResultMap

          public init(unsafeResultMap: ResultMap) {
            self.resultMap = unsafeResultMap
          }

          public var droidDetails: DroidDetails {
            get {
              return DroidDetails(unsafeResultMap: resultMap)
            }
            set {
              resultMap += newValue.resultMap
            }
          }
        }
      }
    }
  }
}

public final class HeroFriendsOfFriendsNamesQuery: GraphQLQuery {
<<<<<<< HEAD
  /// The raw GraphQL definition of this operation
=======
  /// The raw GraphQL definition of this operation.
>>>>>>> e0cde7c6
  public let operationDefinition =
    """
    query HeroFriendsOfFriendsNames($episode: Episode) {
      hero(episode: $episode) {
        __typename
        friends {
          __typename
          id
          friends {
            __typename
            name
          }
        }
      }
    }
    """

  public let operationName = "HeroFriendsOfFriendsNames"

  public let operationIdentifier: String? = "37cd5626048e7243716ffda9e56503939dd189772124a1c21b0e0b87e69aae01"

  public var episode: Episode?

  public init(episode: Episode? = nil) {
    self.episode = episode
  }

  public var variables: GraphQLMap? {
    return ["episode": episode]
  }

  public struct Data: GraphQLSelectionSet {
    public static let possibleTypes = ["Query"]

    public static let selections: [GraphQLSelection] = [
      GraphQLField("hero", arguments: ["episode": GraphQLVariable("episode")], type: .object(Hero.selections)),
    ]

    public private(set) var resultMap: ResultMap

    public init(unsafeResultMap: ResultMap) {
      self.resultMap = unsafeResultMap
    }

    public init(hero: Hero? = nil) {
      self.init(unsafeResultMap: ["__typename": "Query", "hero": hero.flatMap { (value: Hero) -> ResultMap in value.resultMap }])
    }

    public var hero: Hero? {
      get {
        return (resultMap["hero"] as? ResultMap).flatMap { Hero(unsafeResultMap: $0) }
      }
      set {
        resultMap.updateValue(newValue?.resultMap, forKey: "hero")
      }
    }

    public struct Hero: GraphQLSelectionSet {
      public static let possibleTypes = ["Human", "Droid"]

      public static let selections: [GraphQLSelection] = [
        GraphQLField("__typename", type: .nonNull(.scalar(String.self))),
        GraphQLField("friends", type: .list(.object(Friend.selections))),
      ]

      public private(set) var resultMap: ResultMap

      public init(unsafeResultMap: ResultMap) {
        self.resultMap = unsafeResultMap
      }

      public static func makeHuman(friends: [Friend?]? = nil) -> Hero {
        return Hero(unsafeResultMap: ["__typename": "Human", "friends": friends.flatMap { (value: [Friend?]) -> [ResultMap?] in value.map { (value: Friend?) -> ResultMap? in value.flatMap { (value: Friend) -> ResultMap in value.resultMap } } }])
      }

      public static func makeDroid(friends: [Friend?]? = nil) -> Hero {
        return Hero(unsafeResultMap: ["__typename": "Droid", "friends": friends.flatMap { (value: [Friend?]) -> [ResultMap?] in value.map { (value: Friend?) -> ResultMap? in value.flatMap { (value: Friend) -> ResultMap in value.resultMap } } }])
      }

      public var __typename: String {
        get {
          return resultMap["__typename"]! as! String
        }
        set {
          resultMap.updateValue(newValue, forKey: "__typename")
        }
      }

      /// The friends of the character, or an empty list if they have none
      public var friends: [Friend?]? {
        get {
          return (resultMap["friends"] as? [ResultMap?]).flatMap { (value: [ResultMap?]) -> [Friend?] in value.map { (value: ResultMap?) -> Friend? in value.flatMap { (value: ResultMap) -> Friend in Friend(unsafeResultMap: value) } } }
        }
        set {
          resultMap.updateValue(newValue.flatMap { (value: [Friend?]) -> [ResultMap?] in value.map { (value: Friend?) -> ResultMap? in value.flatMap { (value: Friend) -> ResultMap in value.resultMap } } }, forKey: "friends")
        }
      }

      public struct Friend: GraphQLSelectionSet {
        public static let possibleTypes = ["Human", "Droid"]

        public static let selections: [GraphQLSelection] = [
          GraphQLField("__typename", type: .nonNull(.scalar(String.self))),
          GraphQLField("id", type: .nonNull(.scalar(GraphQLID.self))),
          GraphQLField("friends", type: .list(.object(Friend.selections))),
        ]

        public private(set) var resultMap: ResultMap

        public init(unsafeResultMap: ResultMap) {
          self.resultMap = unsafeResultMap
        }

        public static func makeHuman(id: GraphQLID, friends: [Friend?]? = nil) -> Friend {
          return Friend(unsafeResultMap: ["__typename": "Human", "id": id, "friends": friends.flatMap { (value: [Friend?]) -> [ResultMap?] in value.map { (value: Friend?) -> ResultMap? in value.flatMap { (value: Friend) -> ResultMap in value.resultMap } } }])
        }

        public static func makeDroid(id: GraphQLID, friends: [Friend?]? = nil) -> Friend {
          return Friend(unsafeResultMap: ["__typename": "Droid", "id": id, "friends": friends.flatMap { (value: [Friend?]) -> [ResultMap?] in value.map { (value: Friend?) -> ResultMap? in value.flatMap { (value: Friend) -> ResultMap in value.resultMap } } }])
        }

        public var __typename: String {
          get {
            return resultMap["__typename"]! as! String
          }
          set {
            resultMap.updateValue(newValue, forKey: "__typename")
          }
        }

        /// The ID of the character
        public var id: GraphQLID {
          get {
            return resultMap["id"]! as! GraphQLID
          }
          set {
            resultMap.updateValue(newValue, forKey: "id")
          }
        }

        /// The friends of the character, or an empty list if they have none
        public var friends: [Friend?]? {
          get {
            return (resultMap["friends"] as? [ResultMap?]).flatMap { (value: [ResultMap?]) -> [Friend?] in value.map { (value: ResultMap?) -> Friend? in value.flatMap { (value: ResultMap) -> Friend in Friend(unsafeResultMap: value) } } }
          }
          set {
            resultMap.updateValue(newValue.flatMap { (value: [Friend?]) -> [ResultMap?] in value.map { (value: Friend?) -> ResultMap? in value.flatMap { (value: Friend) -> ResultMap in value.resultMap } } }, forKey: "friends")
          }
        }

        public struct Friend: GraphQLSelectionSet {
          public static let possibleTypes = ["Human", "Droid"]

          public static let selections: [GraphQLSelection] = [
            GraphQLField("__typename", type: .nonNull(.scalar(String.self))),
            GraphQLField("name", type: .nonNull(.scalar(String.self))),
          ]

          public private(set) var resultMap: ResultMap

          public init(unsafeResultMap: ResultMap) {
            self.resultMap = unsafeResultMap
          }

          public static func makeHuman(name: String) -> Friend {
            return Friend(unsafeResultMap: ["__typename": "Human", "name": name])
          }

          public static func makeDroid(name: String) -> Friend {
            return Friend(unsafeResultMap: ["__typename": "Droid", "name": name])
          }

          public var __typename: String {
            get {
              return resultMap["__typename"]! as! String
            }
            set {
              resultMap.updateValue(newValue, forKey: "__typename")
            }
          }

          /// The name of the character
          public var name: String {
            get {
              return resultMap["name"]! as! String
            }
            set {
              resultMap.updateValue(newValue, forKey: "name")
            }
          }
        }
      }
    }
  }
}

public final class HeroNameQuery: GraphQLQuery {
<<<<<<< HEAD
  /// The raw GraphQL definition of this operation
=======
  /// The raw GraphQL definition of this operation.
>>>>>>> e0cde7c6
  public let operationDefinition =
    """
    query HeroName($episode: Episode) {
      hero(episode: $episode) {
        __typename
        name
      }
    }
    """

  public let operationName = "HeroName"

  public let operationIdentifier: String? = "f6e76545cd03aa21368d9969cb39447f6e836a16717823281803778e7805d671"

  public var episode: Episode?

  public init(episode: Episode? = nil) {
    self.episode = episode
  }

  public var variables: GraphQLMap? {
    return ["episode": episode]
  }

  public struct Data: GraphQLSelectionSet {
    public static let possibleTypes = ["Query"]

    public static let selections: [GraphQLSelection] = [
      GraphQLField("hero", arguments: ["episode": GraphQLVariable("episode")], type: .object(Hero.selections)),
    ]

    public private(set) var resultMap: ResultMap

    public init(unsafeResultMap: ResultMap) {
      self.resultMap = unsafeResultMap
    }

    public init(hero: Hero? = nil) {
      self.init(unsafeResultMap: ["__typename": "Query", "hero": hero.flatMap { (value: Hero) -> ResultMap in value.resultMap }])
    }

    public var hero: Hero? {
      get {
        return (resultMap["hero"] as? ResultMap).flatMap { Hero(unsafeResultMap: $0) }
      }
      set {
        resultMap.updateValue(newValue?.resultMap, forKey: "hero")
      }
    }

    public struct Hero: GraphQLSelectionSet {
      public static let possibleTypes = ["Human", "Droid"]

      public static let selections: [GraphQLSelection] = [
        GraphQLField("__typename", type: .nonNull(.scalar(String.self))),
        GraphQLField("name", type: .nonNull(.scalar(String.self))),
      ]

      public private(set) var resultMap: ResultMap

      public init(unsafeResultMap: ResultMap) {
        self.resultMap = unsafeResultMap
      }

      public static func makeHuman(name: String) -> Hero {
        return Hero(unsafeResultMap: ["__typename": "Human", "name": name])
      }

      public static func makeDroid(name: String) -> Hero {
        return Hero(unsafeResultMap: ["__typename": "Droid", "name": name])
      }

      public var __typename: String {
        get {
          return resultMap["__typename"]! as! String
        }
        set {
          resultMap.updateValue(newValue, forKey: "__typename")
        }
      }

      /// The name of the character
      public var name: String {
        get {
          return resultMap["name"]! as! String
        }
        set {
          resultMap.updateValue(newValue, forKey: "name")
        }
      }
    }
  }
}

public final class HeroNameWithIdQuery: GraphQLQuery {
<<<<<<< HEAD
  /// The raw GraphQL definition of this operation
=======
  /// The raw GraphQL definition of this operation.
>>>>>>> e0cde7c6
  public let operationDefinition =
    """
    query HeroNameWithID($episode: Episode) {
      hero(episode: $episode) {
        __typename
        id
        name
      }
    }
    """

  public let operationName = "HeroNameWithID"

  public let operationIdentifier: String? = "83c03f612c46fca72f6cb902df267c57bffc9209bc44dd87d2524fb2b34f6f18"

  public var episode: Episode?

  public init(episode: Episode? = nil) {
    self.episode = episode
  }

  public var variables: GraphQLMap? {
    return ["episode": episode]
  }

  public struct Data: GraphQLSelectionSet {
    public static let possibleTypes = ["Query"]

    public static let selections: [GraphQLSelection] = [
      GraphQLField("hero", arguments: ["episode": GraphQLVariable("episode")], type: .object(Hero.selections)),
    ]

    public private(set) var resultMap: ResultMap

    public init(unsafeResultMap: ResultMap) {
      self.resultMap = unsafeResultMap
    }

    public init(hero: Hero? = nil) {
      self.init(unsafeResultMap: ["__typename": "Query", "hero": hero.flatMap { (value: Hero) -> ResultMap in value.resultMap }])
    }

    public var hero: Hero? {
      get {
        return (resultMap["hero"] as? ResultMap).flatMap { Hero(unsafeResultMap: $0) }
      }
      set {
        resultMap.updateValue(newValue?.resultMap, forKey: "hero")
      }
    }

    public struct Hero: GraphQLSelectionSet {
      public static let possibleTypes = ["Human", "Droid"]

      public static let selections: [GraphQLSelection] = [
        GraphQLField("__typename", type: .nonNull(.scalar(String.self))),
        GraphQLField("id", type: .nonNull(.scalar(GraphQLID.self))),
        GraphQLField("name", type: .nonNull(.scalar(String.self))),
      ]

      public private(set) var resultMap: ResultMap

      public init(unsafeResultMap: ResultMap) {
        self.resultMap = unsafeResultMap
      }

      public static func makeHuman(id: GraphQLID, name: String) -> Hero {
        return Hero(unsafeResultMap: ["__typename": "Human", "id": id, "name": name])
      }

      public static func makeDroid(id: GraphQLID, name: String) -> Hero {
        return Hero(unsafeResultMap: ["__typename": "Droid", "id": id, "name": name])
      }

      public var __typename: String {
        get {
          return resultMap["__typename"]! as! String
        }
        set {
          resultMap.updateValue(newValue, forKey: "__typename")
        }
      }

      /// The ID of the character
      public var id: GraphQLID {
        get {
          return resultMap["id"]! as! GraphQLID
        }
        set {
          resultMap.updateValue(newValue, forKey: "id")
        }
      }

      /// The name of the character
      public var name: String {
        get {
          return resultMap["name"]! as! String
        }
        set {
          resultMap.updateValue(newValue, forKey: "name")
        }
      }
    }
  }
}

public final class HeroNameWithFragmentQuery: GraphQLQuery {
<<<<<<< HEAD
  /// The raw GraphQL definition of this operation
=======
  /// The raw GraphQL definition of this operation.
>>>>>>> e0cde7c6
  public let operationDefinition =
    """
    query HeroNameWithFragment($episode: Episode) {
      hero(episode: $episode) {
        __typename
        ...CharacterName
      }
    }
    """

  public let operationName = "HeroNameWithFragment"

  public let operationIdentifier: String? = "b952f0054915a32ec524ac0dde0244bcda246649debe149f9e32e303e21c8266"

  public var queryDocument: String { return operationDefinition.appending(CharacterName.fragmentDefinition) }

  public var episode: Episode?

  public init(episode: Episode? = nil) {
    self.episode = episode
  }

  public var variables: GraphQLMap? {
    return ["episode": episode]
  }

  public struct Data: GraphQLSelectionSet {
    public static let possibleTypes = ["Query"]

    public static let selections: [GraphQLSelection] = [
      GraphQLField("hero", arguments: ["episode": GraphQLVariable("episode")], type: .object(Hero.selections)),
    ]

    public private(set) var resultMap: ResultMap

    public init(unsafeResultMap: ResultMap) {
      self.resultMap = unsafeResultMap
    }

    public init(hero: Hero? = nil) {
      self.init(unsafeResultMap: ["__typename": "Query", "hero": hero.flatMap { (value: Hero) -> ResultMap in value.resultMap }])
    }

    public var hero: Hero? {
      get {
        return (resultMap["hero"] as? ResultMap).flatMap { Hero(unsafeResultMap: $0) }
      }
      set {
        resultMap.updateValue(newValue?.resultMap, forKey: "hero")
      }
    }

    public struct Hero: GraphQLSelectionSet {
      public static let possibleTypes = ["Human", "Droid"]

      public static let selections: [GraphQLSelection] = [
        GraphQLField("__typename", type: .nonNull(.scalar(String.self))),
        GraphQLField("__typename", type: .nonNull(.scalar(String.self))),
        GraphQLField("name", type: .nonNull(.scalar(String.self))),
      ]

      public private(set) var resultMap: ResultMap

      public init(unsafeResultMap: ResultMap) {
        self.resultMap = unsafeResultMap
      }

      public static func makeHuman(name: String) -> Hero {
        return Hero(unsafeResultMap: ["__typename": "Human", "name": name])
      }

      public static func makeDroid(name: String) -> Hero {
        return Hero(unsafeResultMap: ["__typename": "Droid", "name": name])
      }

      public var __typename: String {
        get {
          return resultMap["__typename"]! as! String
        }
        set {
          resultMap.updateValue(newValue, forKey: "__typename")
        }
      }

      /// The name of the character
      public var name: String {
        get {
          return resultMap["name"]! as! String
        }
        set {
          resultMap.updateValue(newValue, forKey: "name")
        }
      }

      public var fragments: Fragments {
        get {
          return Fragments(unsafeResultMap: resultMap)
        }
        set {
          resultMap += newValue.resultMap
        }
      }

      public struct Fragments {
        public private(set) var resultMap: ResultMap

        public init(unsafeResultMap: ResultMap) {
          self.resultMap = unsafeResultMap
        }

        public var characterName: CharacterName {
          get {
            return CharacterName(unsafeResultMap: resultMap)
          }
          set {
            resultMap += newValue.resultMap
          }
        }
      }
    }
  }
}

public final class HeroNameWithFragmentAndIdQuery: GraphQLQuery {
<<<<<<< HEAD
  /// The raw GraphQL definition of this operation
=======
  /// The raw GraphQL definition of this operation.
>>>>>>> e0cde7c6
  public let operationDefinition =
    """
    query HeroNameWithFragmentAndID($episode: Episode) {
      hero(episode: $episode) {
        __typename
        id
        ...CharacterName
      }
    }
    """

  public let operationName = "HeroNameWithFragmentAndID"

  public let operationIdentifier: String? = "a87a0694c09d1ed245e9a80f245d96a5f57b20a4aa936ee9ab09b2a43620db02"

  public var queryDocument: String { return operationDefinition.appending(CharacterName.fragmentDefinition) }

  public var episode: Episode?

  public init(episode: Episode? = nil) {
    self.episode = episode
  }

  public var variables: GraphQLMap? {
    return ["episode": episode]
  }

  public struct Data: GraphQLSelectionSet {
    public static let possibleTypes = ["Query"]

    public static let selections: [GraphQLSelection] = [
      GraphQLField("hero", arguments: ["episode": GraphQLVariable("episode")], type: .object(Hero.selections)),
    ]

    public private(set) var resultMap: ResultMap

    public init(unsafeResultMap: ResultMap) {
      self.resultMap = unsafeResultMap
    }

    public init(hero: Hero? = nil) {
      self.init(unsafeResultMap: ["__typename": "Query", "hero": hero.flatMap { (value: Hero) -> ResultMap in value.resultMap }])
    }

    public var hero: Hero? {
      get {
        return (resultMap["hero"] as? ResultMap).flatMap { Hero(unsafeResultMap: $0) }
      }
      set {
        resultMap.updateValue(newValue?.resultMap, forKey: "hero")
      }
    }

    public struct Hero: GraphQLSelectionSet {
      public static let possibleTypes = ["Human", "Droid"]

      public static let selections: [GraphQLSelection] = [
        GraphQLField("__typename", type: .nonNull(.scalar(String.self))),
        GraphQLField("id", type: .nonNull(.scalar(GraphQLID.self))),
        GraphQLField("__typename", type: .nonNull(.scalar(String.self))),
        GraphQLField("name", type: .nonNull(.scalar(String.self))),
      ]

      public private(set) var resultMap: ResultMap

      public init(unsafeResultMap: ResultMap) {
        self.resultMap = unsafeResultMap
      }

      public static func makeHuman(id: GraphQLID, name: String) -> Hero {
        return Hero(unsafeResultMap: ["__typename": "Human", "id": id, "name": name])
      }

      public static func makeDroid(id: GraphQLID, name: String) -> Hero {
        return Hero(unsafeResultMap: ["__typename": "Droid", "id": id, "name": name])
      }

      public var __typename: String {
        get {
          return resultMap["__typename"]! as! String
        }
        set {
          resultMap.updateValue(newValue, forKey: "__typename")
        }
      }

      /// The ID of the character
      public var id: GraphQLID {
        get {
          return resultMap["id"]! as! GraphQLID
        }
        set {
          resultMap.updateValue(newValue, forKey: "id")
        }
      }

      /// The name of the character
      public var name: String {
        get {
          return resultMap["name"]! as! String
        }
        set {
          resultMap.updateValue(newValue, forKey: "name")
        }
      }

      public var fragments: Fragments {
        get {
          return Fragments(unsafeResultMap: resultMap)
        }
        set {
          resultMap += newValue.resultMap
        }
      }

      public struct Fragments {
        public private(set) var resultMap: ResultMap

        public init(unsafeResultMap: ResultMap) {
          self.resultMap = unsafeResultMap
        }

        public var characterName: CharacterName {
          get {
            return CharacterName(unsafeResultMap: resultMap)
          }
          set {
            resultMap += newValue.resultMap
          }
        }
      }
    }
  }
}

public final class HeroNameAndAppearsInWithFragmentQuery: GraphQLQuery {
<<<<<<< HEAD
  /// The raw GraphQL definition of this operation
=======
  /// The raw GraphQL definition of this operation.
>>>>>>> e0cde7c6
  public let operationDefinition =
    """
    query HeroNameAndAppearsInWithFragment($episode: Episode) {
      hero(episode: $episode) {
        __typename
        ...CharacterNameAndAppearsIn
      }
    }
    """

  public let operationName = "HeroNameAndAppearsInWithFragment"

  public let operationIdentifier: String? = "0664fed3eb4f9fbdb44e8691d9e8fd11f2b3c097ba11327592054f602bd3ba1a"

  public var queryDocument: String { return operationDefinition.appending(CharacterNameAndAppearsIn.fragmentDefinition) }

  public var episode: Episode?

  public init(episode: Episode? = nil) {
    self.episode = episode
  }

  public var variables: GraphQLMap? {
    return ["episode": episode]
  }

  public struct Data: GraphQLSelectionSet {
    public static let possibleTypes = ["Query"]

    public static let selections: [GraphQLSelection] = [
      GraphQLField("hero", arguments: ["episode": GraphQLVariable("episode")], type: .object(Hero.selections)),
    ]

    public private(set) var resultMap: ResultMap

    public init(unsafeResultMap: ResultMap) {
      self.resultMap = unsafeResultMap
    }

    public init(hero: Hero? = nil) {
      self.init(unsafeResultMap: ["__typename": "Query", "hero": hero.flatMap { (value: Hero) -> ResultMap in value.resultMap }])
    }

    public var hero: Hero? {
      get {
        return (resultMap["hero"] as? ResultMap).flatMap { Hero(unsafeResultMap: $0) }
      }
      set {
        resultMap.updateValue(newValue?.resultMap, forKey: "hero")
      }
    }

    public struct Hero: GraphQLSelectionSet {
      public static let possibleTypes = ["Human", "Droid"]

      public static let selections: [GraphQLSelection] = [
        GraphQLField("__typename", type: .nonNull(.scalar(String.self))),
        GraphQLField("__typename", type: .nonNull(.scalar(String.self))),
        GraphQLField("name", type: .nonNull(.scalar(String.self))),
        GraphQLField("appearsIn", type: .nonNull(.list(.scalar(Episode.self)))),
      ]

      public private(set) var resultMap: ResultMap

      public init(unsafeResultMap: ResultMap) {
        self.resultMap = unsafeResultMap
      }

      public static func makeHuman(name: String, appearsIn: [Episode?]) -> Hero {
        return Hero(unsafeResultMap: ["__typename": "Human", "name": name, "appearsIn": appearsIn])
      }

      public static func makeDroid(name: String, appearsIn: [Episode?]) -> Hero {
        return Hero(unsafeResultMap: ["__typename": "Droid", "name": name, "appearsIn": appearsIn])
      }

      public var __typename: String {
        get {
          return resultMap["__typename"]! as! String
        }
        set {
          resultMap.updateValue(newValue, forKey: "__typename")
        }
      }

      /// The name of the character
      public var name: String {
        get {
          return resultMap["name"]! as! String
        }
        set {
          resultMap.updateValue(newValue, forKey: "name")
        }
      }

      /// The movies this character appears in
      public var appearsIn: [Episode?] {
        get {
          return resultMap["appearsIn"]! as! [Episode?]
        }
        set {
          resultMap.updateValue(newValue, forKey: "appearsIn")
        }
      }

      public var fragments: Fragments {
        get {
          return Fragments(unsafeResultMap: resultMap)
        }
        set {
          resultMap += newValue.resultMap
        }
      }

      public struct Fragments {
        public private(set) var resultMap: ResultMap

        public init(unsafeResultMap: ResultMap) {
          self.resultMap = unsafeResultMap
        }

        public var characterNameAndAppearsIn: CharacterNameAndAppearsIn {
          get {
            return CharacterNameAndAppearsIn(unsafeResultMap: resultMap)
          }
          set {
            resultMap += newValue.resultMap
          }
        }
      }
    }
  }
}

public final class HeroParentTypeDependentFieldQuery: GraphQLQuery {
<<<<<<< HEAD
  /// The raw GraphQL definition of this operation
=======
  /// The raw GraphQL definition of this operation.
>>>>>>> e0cde7c6
  public let operationDefinition =
    """
    query HeroParentTypeDependentField($episode: Episode) {
      hero(episode: $episode) {
        __typename
        name
        ... on Human {
          friends {
            __typename
            name
            ... on Human {
              height(unit: FOOT)
            }
          }
        }
        ... on Droid {
          friends {
            __typename
            name
            ... on Human {
              height(unit: METER)
            }
          }
        }
      }
    }
    """

  public let operationName = "HeroParentTypeDependentField"

  public let operationIdentifier: String? = "561e22ac4da5209f254779b70e01557fb2fc57916b9914088429ec809e166cad"

  public var episode: Episode?

  public init(episode: Episode? = nil) {
    self.episode = episode
  }

  public var variables: GraphQLMap? {
    return ["episode": episode]
  }

  public struct Data: GraphQLSelectionSet {
    public static let possibleTypes = ["Query"]

    public static let selections: [GraphQLSelection] = [
      GraphQLField("hero", arguments: ["episode": GraphQLVariable("episode")], type: .object(Hero.selections)),
    ]

    public private(set) var resultMap: ResultMap

    public init(unsafeResultMap: ResultMap) {
      self.resultMap = unsafeResultMap
    }

    public init(hero: Hero? = nil) {
      self.init(unsafeResultMap: ["__typename": "Query", "hero": hero.flatMap { (value: Hero) -> ResultMap in value.resultMap }])
    }

    public var hero: Hero? {
      get {
        return (resultMap["hero"] as? ResultMap).flatMap { Hero(unsafeResultMap: $0) }
      }
      set {
        resultMap.updateValue(newValue?.resultMap, forKey: "hero")
      }
    }

    public struct Hero: GraphQLSelectionSet {
      public static let possibleTypes = ["Human", "Droid"]

      public static let selections: [GraphQLSelection] = [
        GraphQLTypeCase(
          variants: ["Human": AsHuman.selections, "Droid": AsDroid.selections],
          default: [
            GraphQLField("__typename", type: .nonNull(.scalar(String.self))),
            GraphQLField("name", type: .nonNull(.scalar(String.self))),
          ]
        )
      ]

      public private(set) var resultMap: ResultMap

      public init(unsafeResultMap: ResultMap) {
        self.resultMap = unsafeResultMap
      }

      public static func makeHuman(name: String, friends: [AsHuman.Friend?]? = nil) -> Hero {
        return Hero(unsafeResultMap: ["__typename": "Human", "name": name, "friends": friends.flatMap { (value: [AsHuman.Friend?]) -> [ResultMap?] in value.map { (value: AsHuman.Friend?) -> ResultMap? in value.flatMap { (value: AsHuman.Friend) -> ResultMap in value.resultMap } } }])
      }

      public static func makeDroid(name: String, friends: [AsDroid.Friend?]? = nil) -> Hero {
        return Hero(unsafeResultMap: ["__typename": "Droid", "name": name, "friends": friends.flatMap { (value: [AsDroid.Friend?]) -> [ResultMap?] in value.map { (value: AsDroid.Friend?) -> ResultMap? in value.flatMap { (value: AsDroid.Friend) -> ResultMap in value.resultMap } } }])
      }

      public var __typename: String {
        get {
          return resultMap["__typename"]! as! String
        }
        set {
          resultMap.updateValue(newValue, forKey: "__typename")
        }
      }

      /// The name of the character
      public var name: String {
        get {
          return resultMap["name"]! as! String
        }
        set {
          resultMap.updateValue(newValue, forKey: "name")
        }
      }

      public var asHuman: AsHuman? {
        get {
          if !AsHuman.possibleTypes.contains(__typename) { return nil }
          return AsHuman(unsafeResultMap: resultMap)
        }
        set {
          guard let newValue = newValue else { return }
          resultMap = newValue.resultMap
        }
      }

      public struct AsHuman: GraphQLSelectionSet {
        public static let possibleTypes = ["Human"]

        public static let selections: [GraphQLSelection] = [
          GraphQLField("__typename", type: .nonNull(.scalar(String.self))),
          GraphQLField("name", type: .nonNull(.scalar(String.self))),
          GraphQLField("friends", type: .list(.object(Friend.selections))),
        ]

        public private(set) var resultMap: ResultMap

        public init(unsafeResultMap: ResultMap) {
          self.resultMap = unsafeResultMap
        }

        public init(name: String, friends: [Friend?]? = nil) {
          self.init(unsafeResultMap: ["__typename": "Human", "name": name, "friends": friends.flatMap { (value: [Friend?]) -> [ResultMap?] in value.map { (value: Friend?) -> ResultMap? in value.flatMap { (value: Friend) -> ResultMap in value.resultMap } } }])
        }

        public var __typename: String {
          get {
            return resultMap["__typename"]! as! String
          }
          set {
            resultMap.updateValue(newValue, forKey: "__typename")
          }
        }

        /// What this human calls themselves
        public var name: String {
          get {
            return resultMap["name"]! as! String
          }
          set {
            resultMap.updateValue(newValue, forKey: "name")
          }
        }

        /// This human's friends, or an empty list if they have none
        public var friends: [Friend?]? {
          get {
            return (resultMap["friends"] as? [ResultMap?]).flatMap { (value: [ResultMap?]) -> [Friend?] in value.map { (value: ResultMap?) -> Friend? in value.flatMap { (value: ResultMap) -> Friend in Friend(unsafeResultMap: value) } } }
          }
          set {
            resultMap.updateValue(newValue.flatMap { (value: [Friend?]) -> [ResultMap?] in value.map { (value: Friend?) -> ResultMap? in value.flatMap { (value: Friend) -> ResultMap in value.resultMap } } }, forKey: "friends")
          }
        }

        public struct Friend: GraphQLSelectionSet {
          public static let possibleTypes = ["Human", "Droid"]

          public static let selections: [GraphQLSelection] = [
            GraphQLTypeCase(
              variants: ["Human": AsHuman.selections],
              default: [
                GraphQLField("__typename", type: .nonNull(.scalar(String.self))),
                GraphQLField("name", type: .nonNull(.scalar(String.self))),
              ]
            )
          ]

          public private(set) var resultMap: ResultMap

          public init(unsafeResultMap: ResultMap) {
            self.resultMap = unsafeResultMap
          }

          public static func makeDroid(name: String) -> Friend {
            return Friend(unsafeResultMap: ["__typename": "Droid", "name": name])
          }

          public static func makeHuman(name: String, height: Double? = nil) -> Friend {
            return Friend(unsafeResultMap: ["__typename": "Human", "name": name, "height": height])
          }

          public var __typename: String {
            get {
              return resultMap["__typename"]! as! String
            }
            set {
              resultMap.updateValue(newValue, forKey: "__typename")
            }
          }

          /// The name of the character
          public var name: String {
            get {
              return resultMap["name"]! as! String
            }
            set {
              resultMap.updateValue(newValue, forKey: "name")
            }
          }

          public var asHuman: AsHuman? {
            get {
              if !AsHuman.possibleTypes.contains(__typename) { return nil }
              return AsHuman(unsafeResultMap: resultMap)
            }
            set {
              guard let newValue = newValue else { return }
              resultMap = newValue.resultMap
            }
          }

          public struct AsHuman: GraphQLSelectionSet {
            public static let possibleTypes = ["Human"]

            public static let selections: [GraphQLSelection] = [
              GraphQLField("__typename", type: .nonNull(.scalar(String.self))),
              GraphQLField("name", type: .nonNull(.scalar(String.self))),
              GraphQLField("height", arguments: ["unit": "FOOT"], type: .scalar(Double.self)),
            ]

            public private(set) var resultMap: ResultMap

            public init(unsafeResultMap: ResultMap) {
              self.resultMap = unsafeResultMap
            }

            public init(name: String, height: Double? = nil) {
              self.init(unsafeResultMap: ["__typename": "Human", "name": name, "height": height])
            }

            public var __typename: String {
              get {
                return resultMap["__typename"]! as! String
              }
              set {
                resultMap.updateValue(newValue, forKey: "__typename")
              }
            }

            /// What this human calls themselves
            public var name: String {
              get {
                return resultMap["name"]! as! String
              }
              set {
                resultMap.updateValue(newValue, forKey: "name")
              }
            }

            /// Height in the preferred unit, default is meters
            public var height: Double? {
              get {
                return resultMap["height"] as? Double
              }
              set {
                resultMap.updateValue(newValue, forKey: "height")
              }
            }
          }
        }
      }

      public var asDroid: AsDroid? {
        get {
          if !AsDroid.possibleTypes.contains(__typename) { return nil }
          return AsDroid(unsafeResultMap: resultMap)
        }
        set {
          guard let newValue = newValue else { return }
          resultMap = newValue.resultMap
        }
      }

      public struct AsDroid: GraphQLSelectionSet {
        public static let possibleTypes = ["Droid"]

        public static let selections: [GraphQLSelection] = [
          GraphQLField("__typename", type: .nonNull(.scalar(String.self))),
          GraphQLField("name", type: .nonNull(.scalar(String.self))),
          GraphQLField("friends", type: .list(.object(Friend.selections))),
        ]

        public private(set) var resultMap: ResultMap

        public init(unsafeResultMap: ResultMap) {
          self.resultMap = unsafeResultMap
        }

        public init(name: String, friends: [Friend?]? = nil) {
          self.init(unsafeResultMap: ["__typename": "Droid", "name": name, "friends": friends.flatMap { (value: [Friend?]) -> [ResultMap?] in value.map { (value: Friend?) -> ResultMap? in value.flatMap { (value: Friend) -> ResultMap in value.resultMap } } }])
        }

        public var __typename: String {
          get {
            return resultMap["__typename"]! as! String
          }
          set {
            resultMap.updateValue(newValue, forKey: "__typename")
          }
        }

        /// What others call this droid
        public var name: String {
          get {
            return resultMap["name"]! as! String
          }
          set {
            resultMap.updateValue(newValue, forKey: "name")
          }
        }

        /// This droid's friends, or an empty list if they have none
        public var friends: [Friend?]? {
          get {
            return (resultMap["friends"] as? [ResultMap?]).flatMap { (value: [ResultMap?]) -> [Friend?] in value.map { (value: ResultMap?) -> Friend? in value.flatMap { (value: ResultMap) -> Friend in Friend(unsafeResultMap: value) } } }
          }
          set {
            resultMap.updateValue(newValue.flatMap { (value: [Friend?]) -> [ResultMap?] in value.map { (value: Friend?) -> ResultMap? in value.flatMap { (value: Friend) -> ResultMap in value.resultMap } } }, forKey: "friends")
          }
        }

        public struct Friend: GraphQLSelectionSet {
          public static let possibleTypes = ["Human", "Droid"]

          public static let selections: [GraphQLSelection] = [
            GraphQLTypeCase(
              variants: ["Human": AsHuman.selections],
              default: [
                GraphQLField("__typename", type: .nonNull(.scalar(String.self))),
                GraphQLField("name", type: .nonNull(.scalar(String.self))),
              ]
            )
          ]

          public private(set) var resultMap: ResultMap

          public init(unsafeResultMap: ResultMap) {
            self.resultMap = unsafeResultMap
          }

          public static func makeDroid(name: String) -> Friend {
            return Friend(unsafeResultMap: ["__typename": "Droid", "name": name])
          }

          public static func makeHuman(name: String, height: Double? = nil) -> Friend {
            return Friend(unsafeResultMap: ["__typename": "Human", "name": name, "height": height])
          }

          public var __typename: String {
            get {
              return resultMap["__typename"]! as! String
            }
            set {
              resultMap.updateValue(newValue, forKey: "__typename")
            }
          }

          /// The name of the character
          public var name: String {
            get {
              return resultMap["name"]! as! String
            }
            set {
              resultMap.updateValue(newValue, forKey: "name")
            }
          }

          public var asHuman: AsHuman? {
            get {
              if !AsHuman.possibleTypes.contains(__typename) { return nil }
              return AsHuman(unsafeResultMap: resultMap)
            }
            set {
              guard let newValue = newValue else { return }
              resultMap = newValue.resultMap
            }
          }

          public struct AsHuman: GraphQLSelectionSet {
            public static let possibleTypes = ["Human"]

            public static let selections: [GraphQLSelection] = [
              GraphQLField("__typename", type: .nonNull(.scalar(String.self))),
              GraphQLField("name", type: .nonNull(.scalar(String.self))),
              GraphQLField("height", arguments: ["unit": "METER"], type: .scalar(Double.self)),
            ]

            public private(set) var resultMap: ResultMap

            public init(unsafeResultMap: ResultMap) {
              self.resultMap = unsafeResultMap
            }

            public init(name: String, height: Double? = nil) {
              self.init(unsafeResultMap: ["__typename": "Human", "name": name, "height": height])
            }

            public var __typename: String {
              get {
                return resultMap["__typename"]! as! String
              }
              set {
                resultMap.updateValue(newValue, forKey: "__typename")
              }
            }

            /// What this human calls themselves
            public var name: String {
              get {
                return resultMap["name"]! as! String
              }
              set {
                resultMap.updateValue(newValue, forKey: "name")
              }
            }

            /// Height in the preferred unit, default is meters
            public var height: Double? {
              get {
                return resultMap["height"] as? Double
              }
              set {
                resultMap.updateValue(newValue, forKey: "height")
              }
            }
          }
        }
      }
    }
  }
}

public final class HeroTypeDependentAliasedFieldQuery: GraphQLQuery {
<<<<<<< HEAD
  /// The raw GraphQL definition of this operation
=======
  /// The raw GraphQL definition of this operation.
>>>>>>> e0cde7c6
  public let operationDefinition =
    """
    query HeroTypeDependentAliasedField($episode: Episode) {
      hero(episode: $episode) {
        __typename
        ... on Human {
          property: homePlanet
        }
        ... on Droid {
          property: primaryFunction
        }
      }
    }
    """

  public let operationName = "HeroTypeDependentAliasedField"

  public let operationIdentifier: String? = "b5838c22bac1c5626023dac4412ca9b86bebfe16608991fb632a37c44e12811e"

  public var episode: Episode?

  public init(episode: Episode? = nil) {
    self.episode = episode
  }

  public var variables: GraphQLMap? {
    return ["episode": episode]
  }

  public struct Data: GraphQLSelectionSet {
    public static let possibleTypes = ["Query"]

    public static let selections: [GraphQLSelection] = [
      GraphQLField("hero", arguments: ["episode": GraphQLVariable("episode")], type: .object(Hero.selections)),
    ]

    public private(set) var resultMap: ResultMap

    public init(unsafeResultMap: ResultMap) {
      self.resultMap = unsafeResultMap
    }

    public init(hero: Hero? = nil) {
      self.init(unsafeResultMap: ["__typename": "Query", "hero": hero.flatMap { (value: Hero) -> ResultMap in value.resultMap }])
    }

    public var hero: Hero? {
      get {
        return (resultMap["hero"] as? ResultMap).flatMap { Hero(unsafeResultMap: $0) }
      }
      set {
        resultMap.updateValue(newValue?.resultMap, forKey: "hero")
      }
    }

    public struct Hero: GraphQLSelectionSet {
      public static let possibleTypes = ["Human", "Droid"]

      public static let selections: [GraphQLSelection] = [
        GraphQLTypeCase(
          variants: ["Human": AsHuman.selections, "Droid": AsDroid.selections],
          default: [
            GraphQLField("__typename", type: .nonNull(.scalar(String.self))),
          ]
        )
      ]

      public private(set) var resultMap: ResultMap

      public init(unsafeResultMap: ResultMap) {
        self.resultMap = unsafeResultMap
      }

      public static func makeHuman(property: String? = nil) -> Hero {
        return Hero(unsafeResultMap: ["__typename": "Human", "property": property])
      }

      public static func makeDroid(property: String? = nil) -> Hero {
        return Hero(unsafeResultMap: ["__typename": "Droid", "property": property])
      }

      public var __typename: String {
        get {
          return resultMap["__typename"]! as! String
        }
        set {
          resultMap.updateValue(newValue, forKey: "__typename")
        }
      }

      public var asHuman: AsHuman? {
        get {
          if !AsHuman.possibleTypes.contains(__typename) { return nil }
          return AsHuman(unsafeResultMap: resultMap)
        }
        set {
          guard let newValue = newValue else { return }
          resultMap = newValue.resultMap
        }
      }

      public struct AsHuman: GraphQLSelectionSet {
        public static let possibleTypes = ["Human"]

        public static let selections: [GraphQLSelection] = [
          GraphQLField("__typename", type: .nonNull(.scalar(String.self))),
          GraphQLField("homePlanet", alias: "property", type: .scalar(String.self)),
        ]

        public private(set) var resultMap: ResultMap

        public init(unsafeResultMap: ResultMap) {
          self.resultMap = unsafeResultMap
        }

        public init(property: String? = nil) {
          self.init(unsafeResultMap: ["__typename": "Human", "property": property])
        }

        public var __typename: String {
          get {
            return resultMap["__typename"]! as! String
          }
          set {
            resultMap.updateValue(newValue, forKey: "__typename")
          }
        }

        /// The home planet of the human, or null if unknown
        public var property: String? {
          get {
            return resultMap["property"] as? String
          }
          set {
            resultMap.updateValue(newValue, forKey: "property")
          }
        }
      }

      public var asDroid: AsDroid? {
        get {
          if !AsDroid.possibleTypes.contains(__typename) { return nil }
          return AsDroid(unsafeResultMap: resultMap)
        }
        set {
          guard let newValue = newValue else { return }
          resultMap = newValue.resultMap
        }
      }

      public struct AsDroid: GraphQLSelectionSet {
        public static let possibleTypes = ["Droid"]

        public static let selections: [GraphQLSelection] = [
          GraphQLField("__typename", type: .nonNull(.scalar(String.self))),
          GraphQLField("primaryFunction", alias: "property", type: .scalar(String.self)),
        ]

        public private(set) var resultMap: ResultMap

        public init(unsafeResultMap: ResultMap) {
          self.resultMap = unsafeResultMap
        }

        public init(property: String? = nil) {
          self.init(unsafeResultMap: ["__typename": "Droid", "property": property])
        }

        public var __typename: String {
          get {
            return resultMap["__typename"]! as! String
          }
          set {
            resultMap.updateValue(newValue, forKey: "__typename")
          }
        }

        /// This droid's primary function
        public var property: String? {
          get {
            return resultMap["property"] as? String
          }
          set {
            resultMap.updateValue(newValue, forKey: "property")
          }
        }
      }
    }
  }
}

public final class SameHeroTwiceQuery: GraphQLQuery {
<<<<<<< HEAD
  /// The raw GraphQL definition of this operation
=======
  /// The raw GraphQL definition of this operation.
>>>>>>> e0cde7c6
  public let operationDefinition =
    """
    query SameHeroTwice {
      hero {
        __typename
        name
      }
      r2: hero {
        __typename
        appearsIn
      }
    }
    """

  public let operationName = "SameHeroTwice"

  public let operationIdentifier: String? = "2a8ad85a703add7d64622aaf6be76b58a1134caf28e4ff6b34dd00ba89541364"

  public init() {
  }

  public struct Data: GraphQLSelectionSet {
    public static let possibleTypes = ["Query"]

    public static let selections: [GraphQLSelection] = [
      GraphQLField("hero", type: .object(Hero.selections)),
      GraphQLField("hero", alias: "r2", type: .object(R2.selections)),
    ]

    public private(set) var resultMap: ResultMap

    public init(unsafeResultMap: ResultMap) {
      self.resultMap = unsafeResultMap
    }

    public init(hero: Hero? = nil, r2: R2? = nil) {
      self.init(unsafeResultMap: ["__typename": "Query", "hero": hero.flatMap { (value: Hero) -> ResultMap in value.resultMap }, "r2": r2.flatMap { (value: R2) -> ResultMap in value.resultMap }])
    }

    public var hero: Hero? {
      get {
        return (resultMap["hero"] as? ResultMap).flatMap { Hero(unsafeResultMap: $0) }
      }
      set {
        resultMap.updateValue(newValue?.resultMap, forKey: "hero")
      }
    }

    public var r2: R2? {
      get {
        return (resultMap["r2"] as? ResultMap).flatMap { R2(unsafeResultMap: $0) }
      }
      set {
        resultMap.updateValue(newValue?.resultMap, forKey: "r2")
      }
    }

    public struct Hero: GraphQLSelectionSet {
      public static let possibleTypes = ["Human", "Droid"]

      public static let selections: [GraphQLSelection] = [
        GraphQLField("__typename", type: .nonNull(.scalar(String.self))),
        GraphQLField("name", type: .nonNull(.scalar(String.self))),
      ]

      public private(set) var resultMap: ResultMap

      public init(unsafeResultMap: ResultMap) {
        self.resultMap = unsafeResultMap
      }

      public static func makeHuman(name: String) -> Hero {
        return Hero(unsafeResultMap: ["__typename": "Human", "name": name])
      }

      public static func makeDroid(name: String) -> Hero {
        return Hero(unsafeResultMap: ["__typename": "Droid", "name": name])
      }

      public var __typename: String {
        get {
          return resultMap["__typename"]! as! String
        }
        set {
          resultMap.updateValue(newValue, forKey: "__typename")
        }
      }

      /// The name of the character
      public var name: String {
        get {
          return resultMap["name"]! as! String
        }
        set {
          resultMap.updateValue(newValue, forKey: "name")
        }
      }
    }

    public struct R2: GraphQLSelectionSet {
      public static let possibleTypes = ["Human", "Droid"]

      public static let selections: [GraphQLSelection] = [
        GraphQLField("__typename", type: .nonNull(.scalar(String.self))),
        GraphQLField("appearsIn", type: .nonNull(.list(.scalar(Episode.self)))),
      ]

      public private(set) var resultMap: ResultMap

      public init(unsafeResultMap: ResultMap) {
        self.resultMap = unsafeResultMap
      }

      public static func makeHuman(appearsIn: [Episode?]) -> R2 {
        return R2(unsafeResultMap: ["__typename": "Human", "appearsIn": appearsIn])
      }

      public static func makeDroid(appearsIn: [Episode?]) -> R2 {
        return R2(unsafeResultMap: ["__typename": "Droid", "appearsIn": appearsIn])
      }

      public var __typename: String {
        get {
          return resultMap["__typename"]! as! String
        }
        set {
          resultMap.updateValue(newValue, forKey: "__typename")
        }
      }

      /// The movies this character appears in
      public var appearsIn: [Episode?] {
        get {
          return resultMap["appearsIn"]! as! [Episode?]
        }
        set {
          resultMap.updateValue(newValue, forKey: "appearsIn")
        }
      }
    }
  }
}

public final class StarshipQuery: GraphQLQuery {
<<<<<<< HEAD
  /// The raw GraphQL definition of this operation
=======
  /// The raw GraphQL definition of this operation.
>>>>>>> e0cde7c6
  public let operationDefinition =
    """
    query Starship {
      starship(id: 3000) {
        __typename
        name
        coordinates
      }
    }
    """

  public let operationName = "Starship"

  public let operationIdentifier: String? = "a3734516185da9919e3e66d74fe92b60d65292a1943dc54913f7332637dfdd2a"

  public init() {
  }

  public struct Data: GraphQLSelectionSet {
    public static let possibleTypes = ["Query"]

    public static let selections: [GraphQLSelection] = [
      GraphQLField("starship", arguments: ["id": 3000], type: .object(Starship.selections)),
    ]

    public private(set) var resultMap: ResultMap

    public init(unsafeResultMap: ResultMap) {
      self.resultMap = unsafeResultMap
    }

    public init(starship: Starship? = nil) {
      self.init(unsafeResultMap: ["__typename": "Query", "starship": starship.flatMap { (value: Starship) -> ResultMap in value.resultMap }])
    }

    public var starship: Starship? {
      get {
        return (resultMap["starship"] as? ResultMap).flatMap { Starship(unsafeResultMap: $0) }
      }
      set {
        resultMap.updateValue(newValue?.resultMap, forKey: "starship")
      }
    }

    public struct Starship: GraphQLSelectionSet {
      public static let possibleTypes = ["Starship"]

      public static let selections: [GraphQLSelection] = [
        GraphQLField("__typename", type: .nonNull(.scalar(String.self))),
        GraphQLField("name", type: .nonNull(.scalar(String.self))),
        GraphQLField("coordinates", type: .list(.nonNull(.list(.nonNull(.scalar(Double.self)))))),
      ]

      public private(set) var resultMap: ResultMap

      public init(unsafeResultMap: ResultMap) {
        self.resultMap = unsafeResultMap
      }

      public init(name: String, coordinates: [[Double]]? = nil) {
        self.init(unsafeResultMap: ["__typename": "Starship", "name": name, "coordinates": coordinates])
      }

      public var __typename: String {
        get {
          return resultMap["__typename"]! as! String
        }
        set {
          resultMap.updateValue(newValue, forKey: "__typename")
        }
      }

      /// The name of the starship
      public var name: String {
        get {
          return resultMap["name"]! as! String
        }
        set {
          resultMap.updateValue(newValue, forKey: "name")
        }
      }

      public var coordinates: [[Double]]? {
        get {
          return resultMap["coordinates"] as? [[Double]]
        }
        set {
          resultMap.updateValue(newValue, forKey: "coordinates")
        }
      }
    }
  }
}

public final class ReviewAddedSubscription: GraphQLSubscription {
<<<<<<< HEAD
  /// The raw GraphQL definition of this operation
=======
  /// The raw GraphQL definition of this operation.
>>>>>>> e0cde7c6
  public let operationDefinition =
    """
    subscription ReviewAdded($episode: Episode) {
      reviewAdded(episode: $episode) {
        __typename
        episode
        stars
        commentary
      }
    }
    """

  public let operationName = "ReviewAdded"

  public let operationIdentifier: String? = "38644c5e7cf4fd506b91d2e7010cabf84e63dfcd33cf1deb443b4b32b55e2cbe"

  public var episode: Episode?

  public init(episode: Episode? = nil) {
    self.episode = episode
  }

  public var variables: GraphQLMap? {
    return ["episode": episode]
  }

  public struct Data: GraphQLSelectionSet {
    public static let possibleTypes = ["Subscription"]

    public static let selections: [GraphQLSelection] = [
      GraphQLField("reviewAdded", arguments: ["episode": GraphQLVariable("episode")], type: .object(ReviewAdded.selections)),
    ]

    public private(set) var resultMap: ResultMap

    public init(unsafeResultMap: ResultMap) {
      self.resultMap = unsafeResultMap
    }

    public init(reviewAdded: ReviewAdded? = nil) {
      self.init(unsafeResultMap: ["__typename": "Subscription", "reviewAdded": reviewAdded.flatMap { (value: ReviewAdded) -> ResultMap in value.resultMap }])
    }

    public var reviewAdded: ReviewAdded? {
      get {
        return (resultMap["reviewAdded"] as? ResultMap).flatMap { ReviewAdded(unsafeResultMap: $0) }
      }
      set {
        resultMap.updateValue(newValue?.resultMap, forKey: "reviewAdded")
      }
    }

    public struct ReviewAdded: GraphQLSelectionSet {
      public static let possibleTypes = ["Review"]

      public static let selections: [GraphQLSelection] = [
        GraphQLField("__typename", type: .nonNull(.scalar(String.self))),
        GraphQLField("episode", type: .scalar(Episode.self)),
        GraphQLField("stars", type: .nonNull(.scalar(Int.self))),
        GraphQLField("commentary", type: .scalar(String.self)),
      ]

      public private(set) var resultMap: ResultMap

      public init(unsafeResultMap: ResultMap) {
        self.resultMap = unsafeResultMap
      }

      public init(episode: Episode? = nil, stars: Int, commentary: String? = nil) {
        self.init(unsafeResultMap: ["__typename": "Review", "episode": episode, "stars": stars, "commentary": commentary])
      }

      public var __typename: String {
        get {
          return resultMap["__typename"]! as! String
        }
        set {
          resultMap.updateValue(newValue, forKey: "__typename")
        }
      }

      /// The movie
      public var episode: Episode? {
        get {
          return resultMap["episode"] as? Episode
        }
        set {
          resultMap.updateValue(newValue, forKey: "episode")
        }
      }

      /// The number of stars this review gave, 1-5
      public var stars: Int {
        get {
          return resultMap["stars"]! as! Int
        }
        set {
          resultMap.updateValue(newValue, forKey: "stars")
        }
      }

      /// Comment about the movie
      public var commentary: String? {
        get {
          return resultMap["commentary"] as? String
        }
        set {
          resultMap.updateValue(newValue, forKey: "commentary")
        }
      }
    }
  }
}

public final class HumanQuery: GraphQLQuery {
<<<<<<< HEAD
  /// The raw GraphQL definition of this operation
=======
  /// The raw GraphQL definition of this operation.
>>>>>>> e0cde7c6
  public let operationDefinition =
    """
    query Human($id: ID!) {
      human(id: $id) {
        __typename
        name
        mass
      }
    }
    """

  public let operationName = "Human"

  public let operationIdentifier: String? = "b37eb69b82fd52358321e49453769750983be1c286744dbf415735d7bcf12f1e"

  public var id: GraphQLID

  public init(id: GraphQLID) {
    self.id = id
  }

  public var variables: GraphQLMap? {
    return ["id": id]
  }

  public struct Data: GraphQLSelectionSet {
    public static let possibleTypes = ["Query"]

    public static let selections: [GraphQLSelection] = [
      GraphQLField("human", arguments: ["id": GraphQLVariable("id")], type: .object(Human.selections)),
    ]

    public private(set) var resultMap: ResultMap

    public init(unsafeResultMap: ResultMap) {
      self.resultMap = unsafeResultMap
    }

    public init(human: Human? = nil) {
      self.init(unsafeResultMap: ["__typename": "Query", "human": human.flatMap { (value: Human) -> ResultMap in value.resultMap }])
    }

    public var human: Human? {
      get {
        return (resultMap["human"] as? ResultMap).flatMap { Human(unsafeResultMap: $0) }
      }
      set {
        resultMap.updateValue(newValue?.resultMap, forKey: "human")
      }
    }

    public struct Human: GraphQLSelectionSet {
      public static let possibleTypes = ["Human"]

      public static let selections: [GraphQLSelection] = [
        GraphQLField("__typename", type: .nonNull(.scalar(String.self))),
        GraphQLField("name", type: .nonNull(.scalar(String.self))),
        GraphQLField("mass", type: .scalar(Double.self)),
      ]

      public private(set) var resultMap: ResultMap

      public init(unsafeResultMap: ResultMap) {
        self.resultMap = unsafeResultMap
      }

      public init(name: String, mass: Double? = nil) {
        self.init(unsafeResultMap: ["__typename": "Human", "name": name, "mass": mass])
      }

      public var __typename: String {
        get {
          return resultMap["__typename"]! as! String
        }
        set {
          resultMap.updateValue(newValue, forKey: "__typename")
        }
      }

      /// What this human calls themselves
      public var name: String {
        get {
          return resultMap["name"]! as! String
        }
        set {
          resultMap.updateValue(newValue, forKey: "name")
        }
      }

      /// Mass in kilograms, or null if unknown
      public var mass: Double? {
        get {
          return resultMap["mass"] as? Double
        }
        set {
          resultMap.updateValue(newValue, forKey: "mass")
        }
      }
    }
  }
}

public final class TwoHeroesQuery: GraphQLQuery {
<<<<<<< HEAD
  /// The raw GraphQL definition of this operation
=======
  /// The raw GraphQL definition of this operation.
>>>>>>> e0cde7c6
  public let operationDefinition =
    """
    query TwoHeroes {
      r2: hero {
        __typename
        name
      }
      luke: hero(episode: EMPIRE) {
        __typename
        name
      }
    }
    """

  public let operationName = "TwoHeroes"

  public let operationIdentifier: String? = "b868fa9c48f19b8151c08c09f46831e3b9cd09f5c617d328647de785244b52bb"

  public init() {
  }

  public struct Data: GraphQLSelectionSet {
    public static let possibleTypes = ["Query"]

    public static let selections: [GraphQLSelection] = [
      GraphQLField("hero", alias: "r2", type: .object(R2.selections)),
      GraphQLField("hero", alias: "luke", arguments: ["episode": "EMPIRE"], type: .object(Luke.selections)),
    ]

    public private(set) var resultMap: ResultMap

    public init(unsafeResultMap: ResultMap) {
      self.resultMap = unsafeResultMap
    }

    public init(r2: R2? = nil, luke: Luke? = nil) {
      self.init(unsafeResultMap: ["__typename": "Query", "r2": r2.flatMap { (value: R2) -> ResultMap in value.resultMap }, "luke": luke.flatMap { (value: Luke) -> ResultMap in value.resultMap }])
    }

    public var r2: R2? {
      get {
        return (resultMap["r2"] as? ResultMap).flatMap { R2(unsafeResultMap: $0) }
      }
      set {
        resultMap.updateValue(newValue?.resultMap, forKey: "r2")
      }
    }

    public var luke: Luke? {
      get {
        return (resultMap["luke"] as? ResultMap).flatMap { Luke(unsafeResultMap: $0) }
      }
      set {
        resultMap.updateValue(newValue?.resultMap, forKey: "luke")
      }
    }

    public struct R2: GraphQLSelectionSet {
      public static let possibleTypes = ["Human", "Droid"]

      public static let selections: [GraphQLSelection] = [
        GraphQLField("__typename", type: .nonNull(.scalar(String.self))),
        GraphQLField("name", type: .nonNull(.scalar(String.self))),
      ]

      public private(set) var resultMap: ResultMap

      public init(unsafeResultMap: ResultMap) {
        self.resultMap = unsafeResultMap
      }

      public static func makeHuman(name: String) -> R2 {
        return R2(unsafeResultMap: ["__typename": "Human", "name": name])
      }

      public static func makeDroid(name: String) -> R2 {
        return R2(unsafeResultMap: ["__typename": "Droid", "name": name])
      }

      public var __typename: String {
        get {
          return resultMap["__typename"]! as! String
        }
        set {
          resultMap.updateValue(newValue, forKey: "__typename")
        }
      }

      /// The name of the character
      public var name: String {
        get {
          return resultMap["name"]! as! String
        }
        set {
          resultMap.updateValue(newValue, forKey: "name")
        }
      }
    }

    public struct Luke: GraphQLSelectionSet {
      public static let possibleTypes = ["Human", "Droid"]

      public static let selections: [GraphQLSelection] = [
        GraphQLField("__typename", type: .nonNull(.scalar(String.self))),
        GraphQLField("name", type: .nonNull(.scalar(String.self))),
      ]

      public private(set) var resultMap: ResultMap

      public init(unsafeResultMap: ResultMap) {
        self.resultMap = unsafeResultMap
      }

      public static func makeHuman(name: String) -> Luke {
        return Luke(unsafeResultMap: ["__typename": "Human", "name": name])
      }

      public static func makeDroid(name: String) -> Luke {
        return Luke(unsafeResultMap: ["__typename": "Droid", "name": name])
      }

      public var __typename: String {
        get {
          return resultMap["__typename"]! as! String
        }
        set {
          resultMap.updateValue(newValue, forKey: "__typename")
        }
      }

      /// The name of the character
      public var name: String {
        get {
          return resultMap["name"]! as! String
        }
        set {
          resultMap.updateValue(newValue, forKey: "name")
        }
      }
    }
  }
}

public struct DroidNameAndPrimaryFunction: GraphQLFragment {
<<<<<<< HEAD
  /// The raw GraphQL definition of this fragment
=======
  /// The raw GraphQL definition of this fragment.
>>>>>>> e0cde7c6
  public static let fragmentDefinition =
    """
    fragment DroidNameAndPrimaryFunction on Droid {
      __typename
      ...CharacterName
      ...DroidPrimaryFunction
    }
    """

  public static let possibleTypes = ["Droid"]

  public static let selections: [GraphQLSelection] = [
    GraphQLField("__typename", type: .nonNull(.scalar(String.self))),
    GraphQLField("__typename", type: .nonNull(.scalar(String.self))),
    GraphQLField("name", type: .nonNull(.scalar(String.self))),
    GraphQLField("__typename", type: .nonNull(.scalar(String.self))),
    GraphQLField("primaryFunction", type: .scalar(String.self)),
  ]

  public private(set) var resultMap: ResultMap

  public init(unsafeResultMap: ResultMap) {
    self.resultMap = unsafeResultMap
  }

  public init(name: String, primaryFunction: String? = nil) {
    self.init(unsafeResultMap: ["__typename": "Droid", "name": name, "primaryFunction": primaryFunction])
  }

  public var __typename: String {
    get {
      return resultMap["__typename"]! as! String
    }
    set {
      resultMap.updateValue(newValue, forKey: "__typename")
    }
  }

  /// What others call this droid
  public var name: String {
    get {
      return resultMap["name"]! as! String
    }
    set {
      resultMap.updateValue(newValue, forKey: "name")
    }
  }

  /// This droid's primary function
  public var primaryFunction: String? {
    get {
      return resultMap["primaryFunction"] as? String
    }
    set {
      resultMap.updateValue(newValue, forKey: "primaryFunction")
    }
  }

  public var fragments: Fragments {
    get {
      return Fragments(unsafeResultMap: resultMap)
    }
    set {
      resultMap += newValue.resultMap
    }
  }

  public struct Fragments {
    public private(set) var resultMap: ResultMap

    public init(unsafeResultMap: ResultMap) {
      self.resultMap = unsafeResultMap
    }

    public var characterName: CharacterName {
      get {
        return CharacterName(unsafeResultMap: resultMap)
      }
      set {
        resultMap += newValue.resultMap
      }
    }

    public var droidPrimaryFunction: DroidPrimaryFunction {
      get {
        return DroidPrimaryFunction(unsafeResultMap: resultMap)
      }
      set {
        resultMap += newValue.resultMap
      }
    }
  }
}

public struct CharacterNameAndDroidPrimaryFunction: GraphQLFragment {
<<<<<<< HEAD
  /// The raw GraphQL definition of this fragment
=======
  /// The raw GraphQL definition of this fragment.
>>>>>>> e0cde7c6
  public static let fragmentDefinition =
    """
    fragment CharacterNameAndDroidPrimaryFunction on Character {
      __typename
      ...CharacterName
      ...DroidPrimaryFunction
    }
    """

  public static let possibleTypes = ["Human", "Droid"]

  public static let selections: [GraphQLSelection] = [
    GraphQLTypeCase(
      variants: ["Droid": AsDroid.selections],
      default: [
        GraphQLField("__typename", type: .nonNull(.scalar(String.self))),
        GraphQLField("__typename", type: .nonNull(.scalar(String.self))),
        GraphQLField("name", type: .nonNull(.scalar(String.self))),
      ]
    )
  ]

  public private(set) var resultMap: ResultMap

  public init(unsafeResultMap: ResultMap) {
    self.resultMap = unsafeResultMap
  }

  public static func makeHuman(name: String) -> CharacterNameAndDroidPrimaryFunction {
    return CharacterNameAndDroidPrimaryFunction(unsafeResultMap: ["__typename": "Human", "name": name])
  }

  public static func makeDroid(name: String, primaryFunction: String? = nil) -> CharacterNameAndDroidPrimaryFunction {
    return CharacterNameAndDroidPrimaryFunction(unsafeResultMap: ["__typename": "Droid", "name": name, "primaryFunction": primaryFunction])
  }

  public var __typename: String {
    get {
      return resultMap["__typename"]! as! String
    }
    set {
      resultMap.updateValue(newValue, forKey: "__typename")
    }
  }

  /// The name of the character
  public var name: String {
    get {
      return resultMap["name"]! as! String
    }
    set {
      resultMap.updateValue(newValue, forKey: "name")
    }
  }

  public var fragments: Fragments {
    get {
      return Fragments(unsafeResultMap: resultMap)
    }
    set {
      resultMap += newValue.resultMap
    }
  }

  public struct Fragments {
    public private(set) var resultMap: ResultMap

    public init(unsafeResultMap: ResultMap) {
      self.resultMap = unsafeResultMap
    }

    public var characterName: CharacterName {
      get {
        return CharacterName(unsafeResultMap: resultMap)
      }
      set {
        resultMap += newValue.resultMap
      }
    }

    public var droidPrimaryFunction: DroidPrimaryFunction? {
      get {
        if !DroidPrimaryFunction.possibleTypes.contains(resultMap["__typename"]! as! String) { return nil }
        return DroidPrimaryFunction(unsafeResultMap: resultMap)
      }
      set {
        guard let newValue = newValue else { return }
        resultMap += newValue.resultMap
      }
    }
  }

  public var asDroid: AsDroid? {
    get {
      if !AsDroid.possibleTypes.contains(__typename) { return nil }
      return AsDroid(unsafeResultMap: resultMap)
    }
    set {
      guard let newValue = newValue else { return }
      resultMap = newValue.resultMap
    }
  }

  public struct AsDroid: GraphQLSelectionSet {
    public static let possibleTypes = ["Droid"]

    public static let selections: [GraphQLSelection] = [
      GraphQLField("__typename", type: .nonNull(.scalar(String.self))),
      GraphQLField("__typename", type: .nonNull(.scalar(String.self))),
      GraphQLField("name", type: .nonNull(.scalar(String.self))),
      GraphQLField("__typename", type: .nonNull(.scalar(String.self))),
      GraphQLField("primaryFunction", type: .scalar(String.self)),
    ]

    public private(set) var resultMap: ResultMap

    public init(unsafeResultMap: ResultMap) {
      self.resultMap = unsafeResultMap
    }

    public init(name: String, primaryFunction: String? = nil) {
      self.init(unsafeResultMap: ["__typename": "Droid", "name": name, "primaryFunction": primaryFunction])
    }

    public var __typename: String {
      get {
        return resultMap["__typename"]! as! String
      }
      set {
        resultMap.updateValue(newValue, forKey: "__typename")
      }
    }

    /// What others call this droid
    public var name: String {
      get {
        return resultMap["name"]! as! String
      }
      set {
        resultMap.updateValue(newValue, forKey: "name")
      }
    }

    /// This droid's primary function
    public var primaryFunction: String? {
      get {
        return resultMap["primaryFunction"] as? String
      }
      set {
        resultMap.updateValue(newValue, forKey: "primaryFunction")
      }
    }

    public var fragments: Fragments {
      get {
        return Fragments(unsafeResultMap: resultMap)
      }
      set {
        resultMap += newValue.resultMap
      }
    }

    public struct Fragments {
      public private(set) var resultMap: ResultMap

      public init(unsafeResultMap: ResultMap) {
        self.resultMap = unsafeResultMap
      }

      public var characterName: CharacterName {
        get {
          return CharacterName(unsafeResultMap: resultMap)
        }
        set {
          resultMap += newValue.resultMap
        }
      }

      public var droidPrimaryFunction: DroidPrimaryFunction {
        get {
          return DroidPrimaryFunction(unsafeResultMap: resultMap)
        }
        set {
          resultMap += newValue.resultMap
        }
      }
    }
  }
}

public struct CharacterNameAndDroidAppearsIn: GraphQLFragment {
<<<<<<< HEAD
  /// The raw GraphQL definition of this fragment
=======
  /// The raw GraphQL definition of this fragment.
>>>>>>> e0cde7c6
  public static let fragmentDefinition =
    """
    fragment CharacterNameAndDroidAppearsIn on Character {
      __typename
      name
      ... on Droid {
        appearsIn
      }
    }
    """

  public static let possibleTypes = ["Human", "Droid"]

  public static let selections: [GraphQLSelection] = [
    GraphQLTypeCase(
      variants: ["Droid": AsDroid.selections],
      default: [
        GraphQLField("__typename", type: .nonNull(.scalar(String.self))),
        GraphQLField("name", type: .nonNull(.scalar(String.self))),
      ]
    )
  ]

  public private(set) var resultMap: ResultMap

  public init(unsafeResultMap: ResultMap) {
    self.resultMap = unsafeResultMap
  }

  public static func makeHuman(name: String) -> CharacterNameAndDroidAppearsIn {
    return CharacterNameAndDroidAppearsIn(unsafeResultMap: ["__typename": "Human", "name": name])
  }

  public static func makeDroid(name: String, appearsIn: [Episode?]) -> CharacterNameAndDroidAppearsIn {
    return CharacterNameAndDroidAppearsIn(unsafeResultMap: ["__typename": "Droid", "name": name, "appearsIn": appearsIn])
  }

  public var __typename: String {
    get {
      return resultMap["__typename"]! as! String
    }
    set {
      resultMap.updateValue(newValue, forKey: "__typename")
    }
  }

  /// The name of the character
  public var name: String {
    get {
      return resultMap["name"]! as! String
    }
    set {
      resultMap.updateValue(newValue, forKey: "name")
    }
  }

  public var asDroid: AsDroid? {
    get {
      if !AsDroid.possibleTypes.contains(__typename) { return nil }
      return AsDroid(unsafeResultMap: resultMap)
    }
    set {
      guard let newValue = newValue else { return }
      resultMap = newValue.resultMap
    }
  }

  public struct AsDroid: GraphQLSelectionSet {
    public static let possibleTypes = ["Droid"]

    public static let selections: [GraphQLSelection] = [
      GraphQLField("__typename", type: .nonNull(.scalar(String.self))),
      GraphQLField("name", type: .nonNull(.scalar(String.self))),
      GraphQLField("appearsIn", type: .nonNull(.list(.scalar(Episode.self)))),
    ]

    public private(set) var resultMap: ResultMap

    public init(unsafeResultMap: ResultMap) {
      self.resultMap = unsafeResultMap
    }

    public init(name: String, appearsIn: [Episode?]) {
      self.init(unsafeResultMap: ["__typename": "Droid", "name": name, "appearsIn": appearsIn])
    }

    public var __typename: String {
      get {
        return resultMap["__typename"]! as! String
      }
      set {
        resultMap.updateValue(newValue, forKey: "__typename")
      }
    }

    /// What others call this droid
    public var name: String {
      get {
        return resultMap["name"]! as! String
      }
      set {
        resultMap.updateValue(newValue, forKey: "name")
      }
    }

    /// The movies this droid appears in
    public var appearsIn: [Episode?] {
      get {
        return resultMap["appearsIn"]! as! [Episode?]
      }
      set {
        resultMap.updateValue(newValue, forKey: "appearsIn")
      }
    }
  }
}

public struct DroidName: GraphQLFragment {
<<<<<<< HEAD
  /// The raw GraphQL definition of this fragment
=======
  /// The raw GraphQL definition of this fragment.
>>>>>>> e0cde7c6
  public static let fragmentDefinition =
    """
    fragment DroidName on Droid {
      __typename
      name
    }
    """

  public static let possibleTypes = ["Droid"]

  public static let selections: [GraphQLSelection] = [
    GraphQLField("__typename", type: .nonNull(.scalar(String.self))),
    GraphQLField("name", type: .nonNull(.scalar(String.self))),
  ]

  public private(set) var resultMap: ResultMap

  public init(unsafeResultMap: ResultMap) {
    self.resultMap = unsafeResultMap
  }

  public init(name: String) {
    self.init(unsafeResultMap: ["__typename": "Droid", "name": name])
  }

  public var __typename: String {
    get {
      return resultMap["__typename"]! as! String
    }
    set {
      resultMap.updateValue(newValue, forKey: "__typename")
    }
  }

  /// What others call this droid
  public var name: String {
    get {
      return resultMap["name"]! as! String
    }
    set {
      resultMap.updateValue(newValue, forKey: "name")
    }
  }
}

public struct DroidPrimaryFunction: GraphQLFragment {
<<<<<<< HEAD
  /// The raw GraphQL definition of this fragment
=======
  /// The raw GraphQL definition of this fragment.
>>>>>>> e0cde7c6
  public static let fragmentDefinition =
    """
    fragment DroidPrimaryFunction on Droid {
      __typename
      primaryFunction
    }
    """

  public static let possibleTypes = ["Droid"]

  public static let selections: [GraphQLSelection] = [
    GraphQLField("__typename", type: .nonNull(.scalar(String.self))),
    GraphQLField("primaryFunction", type: .scalar(String.self)),
  ]

  public private(set) var resultMap: ResultMap

  public init(unsafeResultMap: ResultMap) {
    self.resultMap = unsafeResultMap
  }

  public init(primaryFunction: String? = nil) {
    self.init(unsafeResultMap: ["__typename": "Droid", "primaryFunction": primaryFunction])
  }

  public var __typename: String {
    get {
      return resultMap["__typename"]! as! String
    }
    set {
      resultMap.updateValue(newValue, forKey: "__typename")
    }
  }

  /// This droid's primary function
  public var primaryFunction: String? {
    get {
      return resultMap["primaryFunction"] as? String
    }
    set {
      resultMap.updateValue(newValue, forKey: "primaryFunction")
    }
  }
}

public struct HumanHeightWithVariable: GraphQLFragment {
<<<<<<< HEAD
  /// The raw GraphQL definition of this fragment
=======
  /// The raw GraphQL definition of this fragment.
>>>>>>> e0cde7c6
  public static let fragmentDefinition =
    """
    fragment HumanHeightWithVariable on Human {
      __typename
      height(unit: $heightUnit)
    }
    """

  public static let possibleTypes = ["Human"]

  public static let selections: [GraphQLSelection] = [
    GraphQLField("__typename", type: .nonNull(.scalar(String.self))),
    GraphQLField("height", arguments: ["unit": GraphQLVariable("heightUnit")], type: .scalar(Double.self)),
  ]

  public private(set) var resultMap: ResultMap

  public init(unsafeResultMap: ResultMap) {
    self.resultMap = unsafeResultMap
  }

  public init(height: Double? = nil) {
    self.init(unsafeResultMap: ["__typename": "Human", "height": height])
  }

  public var __typename: String {
    get {
      return resultMap["__typename"]! as! String
    }
    set {
      resultMap.updateValue(newValue, forKey: "__typename")
    }
  }

  /// Height in the preferred unit, default is meters
  public var height: Double? {
    get {
      return resultMap["height"] as? Double
    }
    set {
      resultMap.updateValue(newValue, forKey: "height")
    }
  }
}

public struct CharacterNameAndAppearsInWithNestedFragments: GraphQLFragment {
<<<<<<< HEAD
  /// The raw GraphQL definition of this fragment
=======
  /// The raw GraphQL definition of this fragment.
>>>>>>> e0cde7c6
  public static let fragmentDefinition =
    """
    fragment CharacterNameAndAppearsInWithNestedFragments on Character {
      __typename
      ...CharacterNameWithNestedAppearsInFragment
    }
    """

  public static let possibleTypes = ["Human", "Droid"]

  public static let selections: [GraphQLSelection] = [
    GraphQLField("__typename", type: .nonNull(.scalar(String.self))),
    GraphQLField("__typename", type: .nonNull(.scalar(String.self))),
    GraphQLField("name", type: .nonNull(.scalar(String.self))),
    GraphQLField("__typename", type: .nonNull(.scalar(String.self))),
    GraphQLField("appearsIn", type: .nonNull(.list(.scalar(Episode.self)))),
  ]

  public private(set) var resultMap: ResultMap

  public init(unsafeResultMap: ResultMap) {
    self.resultMap = unsafeResultMap
  }

  public static func makeHuman(name: String, appearsIn: [Episode?]) -> CharacterNameAndAppearsInWithNestedFragments {
    return CharacterNameAndAppearsInWithNestedFragments(unsafeResultMap: ["__typename": "Human", "name": name, "appearsIn": appearsIn])
  }

  public static func makeDroid(name: String, appearsIn: [Episode?]) -> CharacterNameAndAppearsInWithNestedFragments {
    return CharacterNameAndAppearsInWithNestedFragments(unsafeResultMap: ["__typename": "Droid", "name": name, "appearsIn": appearsIn])
  }

  public var __typename: String {
    get {
      return resultMap["__typename"]! as! String
    }
    set {
      resultMap.updateValue(newValue, forKey: "__typename")
    }
  }

  /// The name of the character
  public var name: String {
    get {
      return resultMap["name"]! as! String
    }
    set {
      resultMap.updateValue(newValue, forKey: "name")
    }
  }

  /// The movies this character appears in
  public var appearsIn: [Episode?] {
    get {
      return resultMap["appearsIn"]! as! [Episode?]
    }
    set {
      resultMap.updateValue(newValue, forKey: "appearsIn")
    }
  }

  public var fragments: Fragments {
    get {
      return Fragments(unsafeResultMap: resultMap)
    }
    set {
      resultMap += newValue.resultMap
    }
  }

  public struct Fragments {
    public private(set) var resultMap: ResultMap

    public init(unsafeResultMap: ResultMap) {
      self.resultMap = unsafeResultMap
    }

    public var characterNameWithNestedAppearsInFragment: CharacterNameWithNestedAppearsInFragment {
      get {
        return CharacterNameWithNestedAppearsInFragment(unsafeResultMap: resultMap)
      }
      set {
        resultMap += newValue.resultMap
      }
    }

    public var characterAppearsIn: CharacterAppearsIn {
      get {
        return CharacterAppearsIn(unsafeResultMap: resultMap)
      }
      set {
        resultMap += newValue.resultMap
      }
    }
  }
}

public struct CharacterNameWithNestedAppearsInFragment: GraphQLFragment {
<<<<<<< HEAD
  /// The raw GraphQL definition of this fragment
=======
  /// The raw GraphQL definition of this fragment.
>>>>>>> e0cde7c6
  public static let fragmentDefinition =
    """
    fragment CharacterNameWithNestedAppearsInFragment on Character {
      __typename
      name
      ...CharacterAppearsIn
    }
    """

  public static let possibleTypes = ["Human", "Droid"]

  public static let selections: [GraphQLSelection] = [
    GraphQLField("__typename", type: .nonNull(.scalar(String.self))),
    GraphQLField("name", type: .nonNull(.scalar(String.self))),
    GraphQLField("__typename", type: .nonNull(.scalar(String.self))),
    GraphQLField("appearsIn", type: .nonNull(.list(.scalar(Episode.self)))),
  ]

  public private(set) var resultMap: ResultMap

  public init(unsafeResultMap: ResultMap) {
    self.resultMap = unsafeResultMap
  }

  public static func makeHuman(name: String, appearsIn: [Episode?]) -> CharacterNameWithNestedAppearsInFragment {
    return CharacterNameWithNestedAppearsInFragment(unsafeResultMap: ["__typename": "Human", "name": name, "appearsIn": appearsIn])
  }

  public static func makeDroid(name: String, appearsIn: [Episode?]) -> CharacterNameWithNestedAppearsInFragment {
    return CharacterNameWithNestedAppearsInFragment(unsafeResultMap: ["__typename": "Droid", "name": name, "appearsIn": appearsIn])
  }

  public var __typename: String {
    get {
      return resultMap["__typename"]! as! String
    }
    set {
      resultMap.updateValue(newValue, forKey: "__typename")
    }
  }

  /// The name of the character
  public var name: String {
    get {
      return resultMap["name"]! as! String
    }
    set {
      resultMap.updateValue(newValue, forKey: "name")
    }
  }

  /// The movies this character appears in
  public var appearsIn: [Episode?] {
    get {
      return resultMap["appearsIn"]! as! [Episode?]
    }
    set {
      resultMap.updateValue(newValue, forKey: "appearsIn")
    }
  }

  public var fragments: Fragments {
    get {
      return Fragments(unsafeResultMap: resultMap)
    }
    set {
      resultMap += newValue.resultMap
    }
  }

  public struct Fragments {
    public private(set) var resultMap: ResultMap

    public init(unsafeResultMap: ResultMap) {
      self.resultMap = unsafeResultMap
    }

    public var characterAppearsIn: CharacterAppearsIn {
      get {
        return CharacterAppearsIn(unsafeResultMap: resultMap)
      }
      set {
        resultMap += newValue.resultMap
      }
    }
  }
}

public struct CharacterNameWithInlineFragment: GraphQLFragment {
<<<<<<< HEAD
  /// The raw GraphQL definition of this fragment
=======
  /// The raw GraphQL definition of this fragment.
>>>>>>> e0cde7c6
  public static let fragmentDefinition =
    """
    fragment CharacterNameWithInlineFragment on Character {
      __typename
      ... on Human {
        friends {
          __typename
          appearsIn
        }
      }
      ... on Droid {
        ...CharacterName
        ...FriendsNames
      }
    }
    """

  public static let possibleTypes = ["Human", "Droid"]

  public static let selections: [GraphQLSelection] = [
    GraphQLTypeCase(
      variants: ["Human": AsHuman.selections, "Droid": AsDroid.selections],
      default: [
        GraphQLField("__typename", type: .nonNull(.scalar(String.self))),
      ]
    )
  ]

  public private(set) var resultMap: ResultMap

  public init(unsafeResultMap: ResultMap) {
    self.resultMap = unsafeResultMap
  }

  public static func makeHuman(friends: [AsHuman.Friend?]? = nil) -> CharacterNameWithInlineFragment {
    return CharacterNameWithInlineFragment(unsafeResultMap: ["__typename": "Human", "friends": friends.flatMap { (value: [AsHuman.Friend?]) -> [ResultMap?] in value.map { (value: AsHuman.Friend?) -> ResultMap? in value.flatMap { (value: AsHuman.Friend) -> ResultMap in value.resultMap } } }])
  }

  public static func makeDroid(name: String, friends: [AsDroid.Friend?]? = nil) -> CharacterNameWithInlineFragment {
    return CharacterNameWithInlineFragment(unsafeResultMap: ["__typename": "Droid", "name": name, "friends": friends.flatMap { (value: [AsDroid.Friend?]) -> [ResultMap?] in value.map { (value: AsDroid.Friend?) -> ResultMap? in value.flatMap { (value: AsDroid.Friend) -> ResultMap in value.resultMap } } }])
  }

  public var __typename: String {
    get {
      return resultMap["__typename"]! as! String
    }
    set {
      resultMap.updateValue(newValue, forKey: "__typename")
    }
  }

  public var asHuman: AsHuman? {
    get {
      if !AsHuman.possibleTypes.contains(__typename) { return nil }
      return AsHuman(unsafeResultMap: resultMap)
    }
    set {
      guard let newValue = newValue else { return }
      resultMap = newValue.resultMap
    }
  }

  public struct AsHuman: GraphQLSelectionSet {
    public static let possibleTypes = ["Human"]

    public static let selections: [GraphQLSelection] = [
      GraphQLField("__typename", type: .nonNull(.scalar(String.self))),
      GraphQLField("friends", type: .list(.object(Friend.selections))),
    ]

    public private(set) var resultMap: ResultMap

    public init(unsafeResultMap: ResultMap) {
      self.resultMap = unsafeResultMap
    }

    public init(friends: [Friend?]? = nil) {
      self.init(unsafeResultMap: ["__typename": "Human", "friends": friends.flatMap { (value: [Friend?]) -> [ResultMap?] in value.map { (value: Friend?) -> ResultMap? in value.flatMap { (value: Friend) -> ResultMap in value.resultMap } } }])
    }

    public var __typename: String {
      get {
        return resultMap["__typename"]! as! String
      }
      set {
        resultMap.updateValue(newValue, forKey: "__typename")
      }
    }

    /// This human's friends, or an empty list if they have none
    public var friends: [Friend?]? {
      get {
        return (resultMap["friends"] as? [ResultMap?]).flatMap { (value: [ResultMap?]) -> [Friend?] in value.map { (value: ResultMap?) -> Friend? in value.flatMap { (value: ResultMap) -> Friend in Friend(unsafeResultMap: value) } } }
      }
      set {
        resultMap.updateValue(newValue.flatMap { (value: [Friend?]) -> [ResultMap?] in value.map { (value: Friend?) -> ResultMap? in value.flatMap { (value: Friend) -> ResultMap in value.resultMap } } }, forKey: "friends")
      }
    }

    public struct Friend: GraphQLSelectionSet {
      public static let possibleTypes = ["Human", "Droid"]

      public static let selections: [GraphQLSelection] = [
        GraphQLField("__typename", type: .nonNull(.scalar(String.self))),
        GraphQLField("appearsIn", type: .nonNull(.list(.scalar(Episode.self)))),
      ]

      public private(set) var resultMap: ResultMap

      public init(unsafeResultMap: ResultMap) {
        self.resultMap = unsafeResultMap
      }

      public static func makeHuman(appearsIn: [Episode?]) -> Friend {
        return Friend(unsafeResultMap: ["__typename": "Human", "appearsIn": appearsIn])
      }

      public static func makeDroid(appearsIn: [Episode?]) -> Friend {
        return Friend(unsafeResultMap: ["__typename": "Droid", "appearsIn": appearsIn])
      }

      public var __typename: String {
        get {
          return resultMap["__typename"]! as! String
        }
        set {
          resultMap.updateValue(newValue, forKey: "__typename")
        }
      }

      /// The movies this character appears in
      public var appearsIn: [Episode?] {
        get {
          return resultMap["appearsIn"]! as! [Episode?]
        }
        set {
          resultMap.updateValue(newValue, forKey: "appearsIn")
        }
      }
    }
  }

  public var asDroid: AsDroid? {
    get {
      if !AsDroid.possibleTypes.contains(__typename) { return nil }
      return AsDroid(unsafeResultMap: resultMap)
    }
    set {
      guard let newValue = newValue else { return }
      resultMap = newValue.resultMap
    }
  }

  public struct AsDroid: GraphQLSelectionSet {
    public static let possibleTypes = ["Droid"]

    public static let selections: [GraphQLSelection] = [
      GraphQLField("__typename", type: .nonNull(.scalar(String.self))),
      GraphQLField("__typename", type: .nonNull(.scalar(String.self))),
      GraphQLField("name", type: .nonNull(.scalar(String.self))),
      GraphQLField("__typename", type: .nonNull(.scalar(String.self))),
      GraphQLField("friends", type: .list(.object(Friend.selections))),
    ]

    public private(set) var resultMap: ResultMap

    public init(unsafeResultMap: ResultMap) {
      self.resultMap = unsafeResultMap
    }

    public init(name: String, friends: [Friend?]? = nil) {
      self.init(unsafeResultMap: ["__typename": "Droid", "name": name, "friends": friends.flatMap { (value: [Friend?]) -> [ResultMap?] in value.map { (value: Friend?) -> ResultMap? in value.flatMap { (value: Friend) -> ResultMap in value.resultMap } } }])
    }

    public var __typename: String {
      get {
        return resultMap["__typename"]! as! String
      }
      set {
        resultMap.updateValue(newValue, forKey: "__typename")
      }
    }

    /// What others call this droid
    public var name: String {
      get {
        return resultMap["name"]! as! String
      }
      set {
        resultMap.updateValue(newValue, forKey: "name")
      }
    }

    /// This droid's friends, or an empty list if they have none
    public var friends: [Friend?]? {
      get {
        return (resultMap["friends"] as? [ResultMap?]).flatMap { (value: [ResultMap?]) -> [Friend?] in value.map { (value: ResultMap?) -> Friend? in value.flatMap { (value: ResultMap) -> Friend in Friend(unsafeResultMap: value) } } }
      }
      set {
        resultMap.updateValue(newValue.flatMap { (value: [Friend?]) -> [ResultMap?] in value.map { (value: Friend?) -> ResultMap? in value.flatMap { (value: Friend) -> ResultMap in value.resultMap } } }, forKey: "friends")
      }
    }

    public var fragments: Fragments {
      get {
        return Fragments(unsafeResultMap: resultMap)
      }
      set {
        resultMap += newValue.resultMap
      }
    }

    public struct Fragments {
      public private(set) var resultMap: ResultMap

      public init(unsafeResultMap: ResultMap) {
        self.resultMap = unsafeResultMap
      }

      public var characterName: CharacterName {
        get {
          return CharacterName(unsafeResultMap: resultMap)
        }
        set {
          resultMap += newValue.resultMap
        }
      }

      public var friendsNames: FriendsNames {
        get {
          return FriendsNames(unsafeResultMap: resultMap)
        }
        set {
          resultMap += newValue.resultMap
        }
      }
    }

    public struct Friend: GraphQLSelectionSet {
      public static let possibleTypes = ["Human", "Droid"]

      public static let selections: [GraphQLSelection] = [
        GraphQLField("__typename", type: .nonNull(.scalar(String.self))),
        GraphQLField("name", type: .nonNull(.scalar(String.self))),
      ]

      public private(set) var resultMap: ResultMap

      public init(unsafeResultMap: ResultMap) {
        self.resultMap = unsafeResultMap
      }

      public static func makeHuman(name: String) -> Friend {
        return Friend(unsafeResultMap: ["__typename": "Human", "name": name])
      }

      public static func makeDroid(name: String) -> Friend {
        return Friend(unsafeResultMap: ["__typename": "Droid", "name": name])
      }

      public var __typename: String {
        get {
          return resultMap["__typename"]! as! String
        }
        set {
          resultMap.updateValue(newValue, forKey: "__typename")
        }
      }

      /// The name of the character
      public var name: String {
        get {
          return resultMap["name"]! as! String
        }
        set {
          resultMap.updateValue(newValue, forKey: "name")
        }
      }
    }
  }
}

public struct FriendsNames: GraphQLFragment {
<<<<<<< HEAD
  /// The raw GraphQL definition of this fragment
=======
  /// The raw GraphQL definition of this fragment.
>>>>>>> e0cde7c6
  public static let fragmentDefinition =
    """
    fragment FriendsNames on Character {
      __typename
      friends {
        __typename
        name
      }
    }
    """

  public static let possibleTypes = ["Human", "Droid"]

  public static let selections: [GraphQLSelection] = [
    GraphQLField("__typename", type: .nonNull(.scalar(String.self))),
    GraphQLField("friends", type: .list(.object(Friend.selections))),
  ]

  public private(set) var resultMap: ResultMap

  public init(unsafeResultMap: ResultMap) {
    self.resultMap = unsafeResultMap
  }

  public static func makeHuman(friends: [Friend?]? = nil) -> FriendsNames {
    return FriendsNames(unsafeResultMap: ["__typename": "Human", "friends": friends.flatMap { (value: [Friend?]) -> [ResultMap?] in value.map { (value: Friend?) -> ResultMap? in value.flatMap { (value: Friend) -> ResultMap in value.resultMap } } }])
  }

  public static func makeDroid(friends: [Friend?]? = nil) -> FriendsNames {
    return FriendsNames(unsafeResultMap: ["__typename": "Droid", "friends": friends.flatMap { (value: [Friend?]) -> [ResultMap?] in value.map { (value: Friend?) -> ResultMap? in value.flatMap { (value: Friend) -> ResultMap in value.resultMap } } }])
  }

  public var __typename: String {
    get {
      return resultMap["__typename"]! as! String
    }
    set {
      resultMap.updateValue(newValue, forKey: "__typename")
    }
  }

  /// The friends of the character, or an empty list if they have none
  public var friends: [Friend?]? {
    get {
      return (resultMap["friends"] as? [ResultMap?]).flatMap { (value: [ResultMap?]) -> [Friend?] in value.map { (value: ResultMap?) -> Friend? in value.flatMap { (value: ResultMap) -> Friend in Friend(unsafeResultMap: value) } } }
    }
    set {
      resultMap.updateValue(newValue.flatMap { (value: [Friend?]) -> [ResultMap?] in value.map { (value: Friend?) -> ResultMap? in value.flatMap { (value: Friend) -> ResultMap in value.resultMap } } }, forKey: "friends")
    }
  }

  public struct Friend: GraphQLSelectionSet {
    public static let possibleTypes = ["Human", "Droid"]

    public static let selections: [GraphQLSelection] = [
      GraphQLField("__typename", type: .nonNull(.scalar(String.self))),
      GraphQLField("name", type: .nonNull(.scalar(String.self))),
    ]

    public private(set) var resultMap: ResultMap

    public init(unsafeResultMap: ResultMap) {
      self.resultMap = unsafeResultMap
    }

    public static func makeHuman(name: String) -> Friend {
      return Friend(unsafeResultMap: ["__typename": "Human", "name": name])
    }

    public static func makeDroid(name: String) -> Friend {
      return Friend(unsafeResultMap: ["__typename": "Droid", "name": name])
    }

    public var __typename: String {
      get {
        return resultMap["__typename"]! as! String
      }
      set {
        resultMap.updateValue(newValue, forKey: "__typename")
      }
    }

    /// The name of the character
    public var name: String {
      get {
        return resultMap["name"]! as! String
      }
      set {
        resultMap.updateValue(newValue, forKey: "name")
      }
    }
  }
}

public struct CharacterAppearsIn: GraphQLFragment {
<<<<<<< HEAD
  /// The raw GraphQL definition of this fragment
=======
  /// The raw GraphQL definition of this fragment.
>>>>>>> e0cde7c6
  public static let fragmentDefinition =
    """
    fragment CharacterAppearsIn on Character {
      __typename
      appearsIn
    }
    """

  public static let possibleTypes = ["Human", "Droid"]

  public static let selections: [GraphQLSelection] = [
    GraphQLField("__typename", type: .nonNull(.scalar(String.self))),
    GraphQLField("appearsIn", type: .nonNull(.list(.scalar(Episode.self)))),
  ]

  public private(set) var resultMap: ResultMap

  public init(unsafeResultMap: ResultMap) {
    self.resultMap = unsafeResultMap
  }

  public static func makeHuman(appearsIn: [Episode?]) -> CharacterAppearsIn {
    return CharacterAppearsIn(unsafeResultMap: ["__typename": "Human", "appearsIn": appearsIn])
  }

  public static func makeDroid(appearsIn: [Episode?]) -> CharacterAppearsIn {
    return CharacterAppearsIn(unsafeResultMap: ["__typename": "Droid", "appearsIn": appearsIn])
  }

  public var __typename: String {
    get {
      return resultMap["__typename"]! as! String
    }
    set {
      resultMap.updateValue(newValue, forKey: "__typename")
    }
  }

  /// The movies this character appears in
  public var appearsIn: [Episode?] {
    get {
      return resultMap["appearsIn"]! as! [Episode?]
    }
    set {
      resultMap.updateValue(newValue, forKey: "appearsIn")
    }
  }
}

public struct HeroDetails: GraphQLFragment {
<<<<<<< HEAD
  /// The raw GraphQL definition of this fragment
=======
  /// The raw GraphQL definition of this fragment.
>>>>>>> e0cde7c6
  public static let fragmentDefinition =
    """
    fragment HeroDetails on Character {
      __typename
      name
      ... on Human {
        height
      }
      ... on Droid {
        primaryFunction
      }
    }
    """

  public static let possibleTypes = ["Human", "Droid"]

  public static let selections: [GraphQLSelection] = [
    GraphQLTypeCase(
      variants: ["Human": AsHuman.selections, "Droid": AsDroid.selections],
      default: [
        GraphQLField("__typename", type: .nonNull(.scalar(String.self))),
        GraphQLField("name", type: .nonNull(.scalar(String.self))),
      ]
    )
  ]

  public private(set) var resultMap: ResultMap

  public init(unsafeResultMap: ResultMap) {
    self.resultMap = unsafeResultMap
  }

  public static func makeHuman(name: String, height: Double? = nil) -> HeroDetails {
    return HeroDetails(unsafeResultMap: ["__typename": "Human", "name": name, "height": height])
  }

  public static func makeDroid(name: String, primaryFunction: String? = nil) -> HeroDetails {
    return HeroDetails(unsafeResultMap: ["__typename": "Droid", "name": name, "primaryFunction": primaryFunction])
  }

  public var __typename: String {
    get {
      return resultMap["__typename"]! as! String
    }
    set {
      resultMap.updateValue(newValue, forKey: "__typename")
    }
  }

  /// The name of the character
  public var name: String {
    get {
      return resultMap["name"]! as! String
    }
    set {
      resultMap.updateValue(newValue, forKey: "name")
    }
  }

  public var asHuman: AsHuman? {
    get {
      if !AsHuman.possibleTypes.contains(__typename) { return nil }
      return AsHuman(unsafeResultMap: resultMap)
    }
    set {
      guard let newValue = newValue else { return }
      resultMap = newValue.resultMap
    }
  }

  public struct AsHuman: GraphQLSelectionSet {
    public static let possibleTypes = ["Human"]

    public static let selections: [GraphQLSelection] = [
      GraphQLField("__typename", type: .nonNull(.scalar(String.self))),
      GraphQLField("name", type: .nonNull(.scalar(String.self))),
      GraphQLField("height", type: .scalar(Double.self)),
    ]

    public private(set) var resultMap: ResultMap

    public init(unsafeResultMap: ResultMap) {
      self.resultMap = unsafeResultMap
    }

    public init(name: String, height: Double? = nil) {
      self.init(unsafeResultMap: ["__typename": "Human", "name": name, "height": height])
    }

    public var __typename: String {
      get {
        return resultMap["__typename"]! as! String
      }
      set {
        resultMap.updateValue(newValue, forKey: "__typename")
      }
    }

    /// What this human calls themselves
    public var name: String {
      get {
        return resultMap["name"]! as! String
      }
      set {
        resultMap.updateValue(newValue, forKey: "name")
      }
    }

    /// Height in the preferred unit, default is meters
    public var height: Double? {
      get {
        return resultMap["height"] as? Double
      }
      set {
        resultMap.updateValue(newValue, forKey: "height")
      }
    }
  }

  public var asDroid: AsDroid? {
    get {
      if !AsDroid.possibleTypes.contains(__typename) { return nil }
      return AsDroid(unsafeResultMap: resultMap)
    }
    set {
      guard let newValue = newValue else { return }
      resultMap = newValue.resultMap
    }
  }

  public struct AsDroid: GraphQLSelectionSet {
    public static let possibleTypes = ["Droid"]

    public static let selections: [GraphQLSelection] = [
      GraphQLField("__typename", type: .nonNull(.scalar(String.self))),
      GraphQLField("name", type: .nonNull(.scalar(String.self))),
      GraphQLField("primaryFunction", type: .scalar(String.self)),
    ]

    public private(set) var resultMap: ResultMap

    public init(unsafeResultMap: ResultMap) {
      self.resultMap = unsafeResultMap
    }

    public init(name: String, primaryFunction: String? = nil) {
      self.init(unsafeResultMap: ["__typename": "Droid", "name": name, "primaryFunction": primaryFunction])
    }

    public var __typename: String {
      get {
        return resultMap["__typename"]! as! String
      }
      set {
        resultMap.updateValue(newValue, forKey: "__typename")
      }
    }

    /// What others call this droid
    public var name: String {
      get {
        return resultMap["name"]! as! String
      }
      set {
        resultMap.updateValue(newValue, forKey: "name")
      }
    }

    /// This droid's primary function
    public var primaryFunction: String? {
      get {
        return resultMap["primaryFunction"] as? String
      }
      set {
        resultMap.updateValue(newValue, forKey: "primaryFunction")
      }
    }
  }
}

public struct DroidDetails: GraphQLFragment {
<<<<<<< HEAD
  /// The raw GraphQL definition of this fragment
=======
  /// The raw GraphQL definition of this fragment.
>>>>>>> e0cde7c6
  public static let fragmentDefinition =
    """
    fragment DroidDetails on Droid {
      __typename
      name
      primaryFunction
    }
    """

  public static let possibleTypes = ["Droid"]

  public static let selections: [GraphQLSelection] = [
    GraphQLField("__typename", type: .nonNull(.scalar(String.self))),
    GraphQLField("name", type: .nonNull(.scalar(String.self))),
    GraphQLField("primaryFunction", type: .scalar(String.self)),
  ]

  public private(set) var resultMap: ResultMap

  public init(unsafeResultMap: ResultMap) {
    self.resultMap = unsafeResultMap
  }

  public init(name: String, primaryFunction: String? = nil) {
    self.init(unsafeResultMap: ["__typename": "Droid", "name": name, "primaryFunction": primaryFunction])
  }

  public var __typename: String {
    get {
      return resultMap["__typename"]! as! String
    }
    set {
      resultMap.updateValue(newValue, forKey: "__typename")
    }
  }

  /// What others call this droid
  public var name: String {
    get {
      return resultMap["name"]! as! String
    }
    set {
      resultMap.updateValue(newValue, forKey: "name")
    }
  }

  /// This droid's primary function
  public var primaryFunction: String? {
    get {
      return resultMap["primaryFunction"] as? String
    }
    set {
      resultMap.updateValue(newValue, forKey: "primaryFunction")
    }
  }
}

public struct CharacterName: GraphQLFragment {
<<<<<<< HEAD
  /// The raw GraphQL definition of this fragment
=======
  /// The raw GraphQL definition of this fragment.
>>>>>>> e0cde7c6
  public static let fragmentDefinition =
    """
    fragment CharacterName on Character {
      __typename
      name
    }
    """

  public static let possibleTypes = ["Human", "Droid"]

  public static let selections: [GraphQLSelection] = [
    GraphQLField("__typename", type: .nonNull(.scalar(String.self))),
    GraphQLField("name", type: .nonNull(.scalar(String.self))),
  ]

  public private(set) var resultMap: ResultMap

  public init(unsafeResultMap: ResultMap) {
    self.resultMap = unsafeResultMap
  }

  public static func makeHuman(name: String) -> CharacterName {
    return CharacterName(unsafeResultMap: ["__typename": "Human", "name": name])
  }

  public static func makeDroid(name: String) -> CharacterName {
    return CharacterName(unsafeResultMap: ["__typename": "Droid", "name": name])
  }

  public var __typename: String {
    get {
      return resultMap["__typename"]! as! String
    }
    set {
      resultMap.updateValue(newValue, forKey: "__typename")
    }
  }

  /// The name of the character
  public var name: String {
    get {
      return resultMap["name"]! as! String
    }
    set {
      resultMap.updateValue(newValue, forKey: "name")
    }
  }
}

public struct CharacterNameAndAppearsIn: GraphQLFragment {
<<<<<<< HEAD
  /// The raw GraphQL definition of this fragment
=======
  /// The raw GraphQL definition of this fragment.
>>>>>>> e0cde7c6
  public static let fragmentDefinition =
    """
    fragment CharacterNameAndAppearsIn on Character {
      __typename
      name
      appearsIn
    }
    """

  public static let possibleTypes = ["Human", "Droid"]

  public static let selections: [GraphQLSelection] = [
    GraphQLField("__typename", type: .nonNull(.scalar(String.self))),
    GraphQLField("name", type: .nonNull(.scalar(String.self))),
    GraphQLField("appearsIn", type: .nonNull(.list(.scalar(Episode.self)))),
  ]

  public private(set) var resultMap: ResultMap

  public init(unsafeResultMap: ResultMap) {
    self.resultMap = unsafeResultMap
  }

  public static func makeHuman(name: String, appearsIn: [Episode?]) -> CharacterNameAndAppearsIn {
    return CharacterNameAndAppearsIn(unsafeResultMap: ["__typename": "Human", "name": name, "appearsIn": appearsIn])
  }

  public static func makeDroid(name: String, appearsIn: [Episode?]) -> CharacterNameAndAppearsIn {
    return CharacterNameAndAppearsIn(unsafeResultMap: ["__typename": "Droid", "name": name, "appearsIn": appearsIn])
  }

  public var __typename: String {
    get {
      return resultMap["__typename"]! as! String
    }
    set {
      resultMap.updateValue(newValue, forKey: "__typename")
    }
  }

  /// The name of the character
  public var name: String {
    get {
      return resultMap["name"]! as! String
    }
    set {
      resultMap.updateValue(newValue, forKey: "name")
    }
  }

  /// The movies this character appears in
  public var appearsIn: [Episode?] {
    get {
      return resultMap["appearsIn"]! as! [Episode?]
    }
    set {
      resultMap.updateValue(newValue, forKey: "appearsIn")
    }
  }
}<|MERGE_RESOLUTION|>--- conflicted
+++ resolved
@@ -128,11 +128,7 @@
 }
 
 public final class CreateReviewForEpisodeMutation: GraphQLMutation {
-<<<<<<< HEAD
-  /// The raw GraphQL definition of this operation
-=======
   /// The raw GraphQL definition of this operation.
->>>>>>> e0cde7c6
   public let operationDefinition =
     """
     mutation CreateReviewForEpisode($episode: Episode!, $review: ReviewInput!) {
@@ -238,11 +234,7 @@
 }
 
 public final class CreateAwesomeReviewMutation: GraphQLMutation {
-<<<<<<< HEAD
-  /// The raw GraphQL definition of this operation
-=======
   /// The raw GraphQL definition of this operation.
->>>>>>> e0cde7c6
   public let operationDefinition =
     """
     mutation CreateAwesomeReview {
@@ -339,11 +331,7 @@
 }
 
 public final class HeroAndFriendsNamesQuery: GraphQLQuery {
-<<<<<<< HEAD
-  /// The raw GraphQL definition of this operation
-=======
   /// The raw GraphQL definition of this operation.
->>>>>>> e0cde7c6
   public let operationDefinition =
     """
     query HeroAndFriendsNames($episode: Episode) {
@@ -496,11 +484,7 @@
 }
 
 public final class HeroAndFriendsNamesWithIDsQuery: GraphQLQuery {
-<<<<<<< HEAD
-  /// The raw GraphQL definition of this operation
-=======
   /// The raw GraphQL definition of this operation.
->>>>>>> e0cde7c6
   public let operationDefinition =
     """
     query HeroAndFriendsNamesWithIDs($episode: Episode) {
@@ -677,11 +661,7 @@
 }
 
 public final class HeroAndFriendsNamesWithIdForParentOnlyQuery: GraphQLQuery {
-<<<<<<< HEAD
-  /// The raw GraphQL definition of this operation
-=======
   /// The raw GraphQL definition of this operation.
->>>>>>> e0cde7c6
   public let operationDefinition =
     """
     query HeroAndFriendsNamesWithIDForParentOnly($episode: Episode) {
@@ -846,11 +826,7 @@
 }
 
 public final class HeroAndFriendsNamesWithFragmentQuery: GraphQLQuery {
-<<<<<<< HEAD
-  /// The raw GraphQL definition of this operation
-=======
   /// The raw GraphQL definition of this operation.
->>>>>>> e0cde7c6
   public let operationDefinition =
     """
     query HeroAndFriendsNamesWithFragment($episode: Episode) {
@@ -1029,11 +1005,7 @@
 }
 
 public final class HeroAndFriendsNamesWithFragmentTwiceQuery: GraphQLQuery {
-<<<<<<< HEAD
-  /// The raw GraphQL definition of this operation
-=======
   /// The raw GraphQL definition of this operation.
->>>>>>> e0cde7c6
   public let operationDefinition =
     """
     query HeroAndFriendsNamesWithFragmentTwice($episode: Episode) {
@@ -1334,11 +1306,7 @@
 }
 
 public final class HeroAppearsInQuery: GraphQLQuery {
-<<<<<<< HEAD
-  /// The raw GraphQL definition of this operation
-=======
   /// The raw GraphQL definition of this operation.
->>>>>>> e0cde7c6
   public let operationDefinition =
     """
     query HeroAppearsIn {
@@ -1427,11 +1395,7 @@
 }
 
 public final class HeroAppearsInWithFragmentQuery: GraphQLQuery {
-<<<<<<< HEAD
-  /// The raw GraphQL definition of this operation
-=======
   /// The raw GraphQL definition of this operation.
->>>>>>> e0cde7c6
   public let operationDefinition =
     """
     query HeroAppearsInWithFragment($episode: Episode) {
@@ -1556,11 +1520,7 @@
 }
 
 public final class HeroNameConditionalExclusionQuery: GraphQLQuery {
-<<<<<<< HEAD
-  /// The raw GraphQL definition of this operation
-=======
   /// The raw GraphQL definition of this operation.
->>>>>>> e0cde7c6
   public let operationDefinition =
     """
     query HeroNameConditionalExclusion($skipName: Boolean!) {
@@ -1658,11 +1618,7 @@
 }
 
 public final class HeroNameConditionalInclusionQuery: GraphQLQuery {
-<<<<<<< HEAD
-  /// The raw GraphQL definition of this operation
-=======
   /// The raw GraphQL definition of this operation.
->>>>>>> e0cde7c6
   public let operationDefinition =
     """
     query HeroNameConditionalInclusion($includeName: Boolean!) {
@@ -1760,11 +1716,7 @@
 }
 
 public final class HeroNameConditionalBothQuery: GraphQLQuery {
-<<<<<<< HEAD
-  /// The raw GraphQL definition of this operation
-=======
   /// The raw GraphQL definition of this operation.
->>>>>>> e0cde7c6
   public let operationDefinition =
     """
     query HeroNameConditionalBoth($skipName: Boolean!, $includeName: Boolean!) {
@@ -1866,11 +1818,7 @@
 }
 
 public final class HeroNameConditionalBothSeparateQuery: GraphQLQuery {
-<<<<<<< HEAD
-  /// The raw GraphQL definition of this operation
-=======
   /// The raw GraphQL definition of this operation.
->>>>>>> e0cde7c6
   public let operationDefinition =
     """
     query HeroNameConditionalBothSeparate($skipName: Boolean!, $includeName: Boolean!) {
@@ -1974,11 +1922,7 @@
 }
 
 public final class HeroDetailsInlineConditionalInclusionQuery: GraphQLQuery {
-<<<<<<< HEAD
-  /// The raw GraphQL definition of this operation
-=======
   /// The raw GraphQL definition of this operation.
->>>>>>> e0cde7c6
   public let operationDefinition =
     """
     query HeroDetailsInlineConditionalInclusion($includeDetails: Boolean!) {
@@ -2090,11 +2034,7 @@
 }
 
 public final class HeroDetailsFragmentConditionalInclusionQuery: GraphQLQuery {
-<<<<<<< HEAD
-  /// The raw GraphQL definition of this operation
-=======
   /// The raw GraphQL definition of this operation.
->>>>>>> e0cde7c6
   public let operationDefinition =
     """
     query HeroDetailsFragmentConditionalInclusion($includeDetails: Boolean!) {
@@ -2416,11 +2356,7 @@
 }
 
 public final class HeroNameTypeSpecificConditionalInclusionQuery: GraphQLQuery {
-<<<<<<< HEAD
-  /// The raw GraphQL definition of this operation
-=======
   /// The raw GraphQL definition of this operation.
->>>>>>> e0cde7c6
   public let operationDefinition =
     """
     query HeroNameTypeSpecificConditionalInclusion($episode: Episode, $includeName: Boolean!) {
@@ -2580,11 +2516,7 @@
 }
 
 public final class HeroFriendsDetailsConditionalInclusionQuery: GraphQLQuery {
-<<<<<<< HEAD
-  /// The raw GraphQL definition of this operation
-=======
   /// The raw GraphQL definition of this operation.
->>>>>>> e0cde7c6
   public let operationDefinition =
     """
     query HeroFriendsDetailsConditionalInclusion($includeFriendsDetails: Boolean!) {
@@ -2795,11 +2727,7 @@
 }
 
 public final class HeroFriendsDetailsUnconditionalAndConditionalInclusionQuery: GraphQLQuery {
-<<<<<<< HEAD
-  /// The raw GraphQL definition of this operation
-=======
   /// The raw GraphQL definition of this operation.
->>>>>>> e0cde7c6
   public let operationDefinition =
     """
     query HeroFriendsDetailsUnconditionalAndConditionalInclusion($includeFriendsDetails: Boolean!) {
@@ -3027,11 +2955,7 @@
 }
 
 public final class HeroDetailsQuery: GraphQLQuery {
-<<<<<<< HEAD
-  /// The raw GraphQL definition of this operation
-=======
   /// The raw GraphQL definition of this operation.
->>>>>>> e0cde7c6
   public let operationDefinition =
     """
     query HeroDetails($episode: Episode) {
@@ -3258,11 +3182,7 @@
 }
 
 public final class HeroDetailsWithFragmentQuery: GraphQLQuery {
-<<<<<<< HEAD
-  /// The raw GraphQL definition of this operation
-=======
   /// The raw GraphQL definition of this operation.
->>>>>>> e0cde7c6
   public let operationDefinition =
     """
     query HeroDetailsWithFragment($episode: Episode) {
@@ -3570,11 +3490,7 @@
 }
 
 public final class DroidDetailsWithFragmentQuery: GraphQLQuery {
-<<<<<<< HEAD
-  /// The raw GraphQL definition of this operation
-=======
   /// The raw GraphQL definition of this operation.
->>>>>>> e0cde7c6
   public let operationDefinition =
     """
     query DroidDetailsWithFragment($episode: Episode) {
@@ -3781,11 +3697,7 @@
 }
 
 public final class HeroFriendsOfFriendsNamesQuery: GraphQLQuery {
-<<<<<<< HEAD
-  /// The raw GraphQL definition of this operation
-=======
   /// The raw GraphQL definition of this operation.
->>>>>>> e0cde7c6
   public let operationDefinition =
     """
     query HeroFriendsOfFriendsNames($episode: Episode) {
@@ -3983,11 +3895,7 @@
 }
 
 public final class HeroNameQuery: GraphQLQuery {
-<<<<<<< HEAD
-  /// The raw GraphQL definition of this operation
-=======
   /// The raw GraphQL definition of this operation.
->>>>>>> e0cde7c6
   public let operationDefinition =
     """
     query HeroName($episode: Episode) {
@@ -4083,11 +3991,7 @@
 }
 
 public final class HeroNameWithIdQuery: GraphQLQuery {
-<<<<<<< HEAD
-  /// The raw GraphQL definition of this operation
-=======
   /// The raw GraphQL definition of this operation.
->>>>>>> e0cde7c6
   public let operationDefinition =
     """
     query HeroNameWithID($episode: Episode) {
@@ -4195,11 +4099,7 @@
 }
 
 public final class HeroNameWithFragmentQuery: GraphQLQuery {
-<<<<<<< HEAD
-  /// The raw GraphQL definition of this operation
-=======
   /// The raw GraphQL definition of this operation.
->>>>>>> e0cde7c6
   public let operationDefinition =
     """
     query HeroNameWithFragment($episode: Episode) {
@@ -4324,11 +4224,7 @@
 }
 
 public final class HeroNameWithFragmentAndIdQuery: GraphQLQuery {
-<<<<<<< HEAD
-  /// The raw GraphQL definition of this operation
-=======
   /// The raw GraphQL definition of this operation.
->>>>>>> e0cde7c6
   public let operationDefinition =
     """
     query HeroNameWithFragmentAndID($episode: Episode) {
@@ -4465,11 +4361,7 @@
 }
 
 public final class HeroNameAndAppearsInWithFragmentQuery: GraphQLQuery {
-<<<<<<< HEAD
-  /// The raw GraphQL definition of this operation
-=======
   /// The raw GraphQL definition of this operation.
->>>>>>> e0cde7c6
   public let operationDefinition =
     """
     query HeroNameAndAppearsInWithFragment($episode: Episode) {
@@ -4605,11 +4497,7 @@
 }
 
 public final class HeroParentTypeDependentFieldQuery: GraphQLQuery {
-<<<<<<< HEAD
-  /// The raw GraphQL definition of this operation
-=======
   /// The raw GraphQL definition of this operation.
->>>>>>> e0cde7c6
   public let operationDefinition =
     """
     query HeroParentTypeDependentField($episode: Episode) {
@@ -5062,11 +4950,7 @@
 }
 
 public final class HeroTypeDependentAliasedFieldQuery: GraphQLQuery {
-<<<<<<< HEAD
-  /// The raw GraphQL definition of this operation
-=======
   /// The raw GraphQL definition of this operation.
->>>>>>> e0cde7c6
   public let operationDefinition =
     """
     query HeroTypeDependentAliasedField($episode: Episode) {
@@ -5259,11 +5143,7 @@
 }
 
 public final class SameHeroTwiceQuery: GraphQLQuery {
-<<<<<<< HEAD
-  /// The raw GraphQL definition of this operation
-=======
   /// The raw GraphQL definition of this operation.
->>>>>>> e0cde7c6
   public let operationDefinition =
     """
     query SameHeroTwice {
@@ -5408,11 +5288,7 @@
 }
 
 public final class StarshipQuery: GraphQLQuery {
-<<<<<<< HEAD
-  /// The raw GraphQL definition of this operation
-=======
   /// The raw GraphQL definition of this operation.
->>>>>>> e0cde7c6
   public let operationDefinition =
     """
     query Starship {
@@ -5508,11 +5384,7 @@
 }
 
 public final class ReviewAddedSubscription: GraphQLSubscription {
-<<<<<<< HEAD
-  /// The raw GraphQL definition of this operation
-=======
   /// The raw GraphQL definition of this operation.
->>>>>>> e0cde7c6
   public let operationDefinition =
     """
     subscription ReviewAdded($episode: Episode) {
@@ -5628,11 +5500,7 @@
 }
 
 public final class HumanQuery: GraphQLQuery {
-<<<<<<< HEAD
-  /// The raw GraphQL definition of this operation
-=======
   /// The raw GraphQL definition of this operation.
->>>>>>> e0cde7c6
   public let operationDefinition =
     """
     query Human($id: ID!) {
@@ -5736,11 +5604,7 @@
 }
 
 public final class TwoHeroesQuery: GraphQLQuery {
-<<<<<<< HEAD
-  /// The raw GraphQL definition of this operation
-=======
   /// The raw GraphQL definition of this operation.
->>>>>>> e0cde7c6
   public let operationDefinition =
     """
     query TwoHeroes {
@@ -5885,11 +5749,7 @@
 }
 
 public struct DroidNameAndPrimaryFunction: GraphQLFragment {
-<<<<<<< HEAD
-  /// The raw GraphQL definition of this fragment
-=======
   /// The raw GraphQL definition of this fragment.
->>>>>>> e0cde7c6
   public static let fragmentDefinition =
     """
     fragment DroidNameAndPrimaryFunction on Droid {
@@ -5985,11 +5845,7 @@
 }
 
 public struct CharacterNameAndDroidPrimaryFunction: GraphQLFragment {
-<<<<<<< HEAD
-  /// The raw GraphQL definition of this fragment
-=======
   /// The raw GraphQL definition of this fragment.
->>>>>>> e0cde7c6
   public static let fragmentDefinition =
     """
     fragment CharacterNameAndDroidPrimaryFunction on Character {
@@ -6181,11 +6037,7 @@
 }
 
 public struct CharacterNameAndDroidAppearsIn: GraphQLFragment {
-<<<<<<< HEAD
-  /// The raw GraphQL definition of this fragment
-=======
   /// The raw GraphQL definition of this fragment.
->>>>>>> e0cde7c6
   public static let fragmentDefinition =
     """
     fragment CharacterNameAndDroidAppearsIn on Character {
@@ -6304,11 +6156,7 @@
 }
 
 public struct DroidName: GraphQLFragment {
-<<<<<<< HEAD
-  /// The raw GraphQL definition of this fragment
-=======
   /// The raw GraphQL definition of this fragment.
->>>>>>> e0cde7c6
   public static let fragmentDefinition =
     """
     fragment DroidName on Droid {
@@ -6355,11 +6203,7 @@
 }
 
 public struct DroidPrimaryFunction: GraphQLFragment {
-<<<<<<< HEAD
-  /// The raw GraphQL definition of this fragment
-=======
   /// The raw GraphQL definition of this fragment.
->>>>>>> e0cde7c6
   public static let fragmentDefinition =
     """
     fragment DroidPrimaryFunction on Droid {
@@ -6406,11 +6250,7 @@
 }
 
 public struct HumanHeightWithVariable: GraphQLFragment {
-<<<<<<< HEAD
-  /// The raw GraphQL definition of this fragment
-=======
   /// The raw GraphQL definition of this fragment.
->>>>>>> e0cde7c6
   public static let fragmentDefinition =
     """
     fragment HumanHeightWithVariable on Human {
@@ -6457,11 +6297,7 @@
 }
 
 public struct CharacterNameAndAppearsInWithNestedFragments: GraphQLFragment {
-<<<<<<< HEAD
-  /// The raw GraphQL definition of this fragment
-=======
   /// The raw GraphQL definition of this fragment.
->>>>>>> e0cde7c6
   public static let fragmentDefinition =
     """
     fragment CharacterNameAndAppearsInWithNestedFragments on Character {
@@ -6560,11 +6396,7 @@
 }
 
 public struct CharacterNameWithNestedAppearsInFragment: GraphQLFragment {
-<<<<<<< HEAD
-  /// The raw GraphQL definition of this fragment
-=======
   /// The raw GraphQL definition of this fragment.
->>>>>>> e0cde7c6
   public static let fragmentDefinition =
     """
     fragment CharacterNameWithNestedAppearsInFragment on Character {
@@ -6654,11 +6486,7 @@
 }
 
 public struct CharacterNameWithInlineFragment: GraphQLFragment {
-<<<<<<< HEAD
-  /// The raw GraphQL definition of this fragment
-=======
   /// The raw GraphQL definition of this fragment.
->>>>>>> e0cde7c6
   public static let fragmentDefinition =
     """
     fragment CharacterNameWithInlineFragment on Character {
@@ -6942,11 +6770,7 @@
 }
 
 public struct FriendsNames: GraphQLFragment {
-<<<<<<< HEAD
-  /// The raw GraphQL definition of this fragment
-=======
   /// The raw GraphQL definition of this fragment.
->>>>>>> e0cde7c6
   public static let fragmentDefinition =
     """
     fragment FriendsNames on Character {
@@ -7042,11 +6866,7 @@
 }
 
 public struct CharacterAppearsIn: GraphQLFragment {
-<<<<<<< HEAD
-  /// The raw GraphQL definition of this fragment
-=======
   /// The raw GraphQL definition of this fragment.
->>>>>>> e0cde7c6
   public static let fragmentDefinition =
     """
     fragment CharacterAppearsIn on Character {
@@ -7097,11 +6917,7 @@
 }
 
 public struct HeroDetails: GraphQLFragment {
-<<<<<<< HEAD
-  /// The raw GraphQL definition of this fragment
-=======
   /// The raw GraphQL definition of this fragment.
->>>>>>> e0cde7c6
   public static let fragmentDefinition =
     """
     fragment HeroDetails on Character {
@@ -7283,11 +7099,7 @@
 }
 
 public struct DroidDetails: GraphQLFragment {
-<<<<<<< HEAD
-  /// The raw GraphQL definition of this fragment
-=======
   /// The raw GraphQL definition of this fragment.
->>>>>>> e0cde7c6
   public static let fragmentDefinition =
     """
     fragment DroidDetails on Droid {
@@ -7346,11 +7158,7 @@
 }
 
 public struct CharacterName: GraphQLFragment {
-<<<<<<< HEAD
-  /// The raw GraphQL definition of this fragment
-=======
   /// The raw GraphQL definition of this fragment.
->>>>>>> e0cde7c6
   public static let fragmentDefinition =
     """
     fragment CharacterName on Character {
@@ -7401,11 +7209,7 @@
 }
 
 public struct CharacterNameAndAppearsIn: GraphQLFragment {
-<<<<<<< HEAD
-  /// The raw GraphQL definition of this fragment
-=======
   /// The raw GraphQL definition of this fragment.
->>>>>>> e0cde7c6
   public static let fragmentDefinition =
     """
     fragment CharacterNameAndAppearsIn on Character {
